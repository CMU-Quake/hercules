/* -*- C -*- */

/* @copyright_notice_start
 *
 * This file is part of the CMU Hercules ground motion simulator developed
 * by the CMU Quake project.
 *
 * Copyright (C) Carnegie Mellon University. All rights reserved.
 *
 * This program is covered by the terms described in the 'LICENSE.txt' file
 * included with this software package.
 *
 * This program comes WITHOUT ANY WARRANTY; without even the implied warranty
 * of MERCHANTABILITY or FITNESS FOR A PARTICULAR PURPOSE.  See the
 * 'LICENSE.txt' file for more details.
 *
 *  @copyright_notice_end
 */

/*
 * Generate an unstructured mesh and solve the linear system thereof
 * derived.
 */
#define _GNU_SOURCE
#include <mpi.h>
#include <stdio.h>
#include <stdlib.h>
#include <inttypes.h>
#include <float.h>
#include <string.h>
#include <sys/types.h>
#include <sys/stat.h>
#include <sys/time.h>
#include <unistd.h>
#include <fcntl.h>
#include <math.h>
#include <assert.h>
#include <errno.h>
#include <stdarg.h>

#include "util.h"
#include "commutil.h"
#include "timers.h"
#include "etree.h"
#include "octor.h"
#include "psolve.h"
#include "cvm.h"
#include "nrutila.h"
#include "quakesource.h"
#include "output.h"
#include "nonlinear.h"
#include "io_planes.h"
#include "io_checkpoint.h"
#include "stiffness.h"
#include "damping.h"
#include "quake_util.h"
#include "buildings.h"
#include "drm.h"
#include "meshformatlab.h"


/* ONLY GLOBAL VARIABLES ALLOWED OUTSIDE OF PARAM. and GLOBAL. IN ALL OF PSOLVE!! */
MPI_Comm comm_solver;
MPI_Comm comm_IO;

#ifndef PROCPERNODE
#define PROCPERNODE     4
#endif

#define PI		3.14159265358979323846264338327

#define GOAHEAD_MSG     100
#define MESH_MSG	101
#define STAT_MSG	102
#define OUT4D_MSG       103
#define DN_MASS_MSG     104
#define AN_MASS_MSG     105
#define DN_FORCE_MSG    106
#define AN_FORCE_MSG    107
#define DN_DISP_MSG     108
#define AN_DISP_MSG     109
#define CVMRECORD_MSG   110

#define BATCH		(1 << 20)
#define LINESIZE	512
#define FILEBUFSIZE     (1 << 25)


#define CONTRIBUTION    901  /**< Harboring processors to owner processors */
#define SHARING		902  /**< Owner processors to harboring processors */

#define DISTRIBUTION    903  /**< Dangling nodes to anchored nodes */
#define ASSIGNMENT      904  /**< Anchored nodes to dangling nodes */


/*---------------Initialization and cleanup routines----------------------*/
static void    read_parameters(int argc, char **argv);
static int32_t parse_parameters(const char *numericalin);
static void    local_finalize(void);

/*---------------- Mesh generation data structures -----------------------*/
#ifdef USECVMDB

#ifndef CVMBUFSIZE
#define CVMBUFSIZE      100
#endif

static void     replicateDB(const char *dbname);
static void     open_cvmdb(void);

#else

static int32_t zsearch(void *base, int32_t count, int32_t recordsize,
		       const point_t *searchpt);
static cvmrecord_t *sliceCVM(const char *cvm_flatfile);

#endif
/** cvmrecord_t: cvm record.  Onlye used if USECVMDB not defined **/
typedef struct cvmrecord_t {
    char key[12];
    float Vp, Vs, density;
} cvmrecord_t;

/**
 * mrecord_t: Complete mesh database record
 *
 */
typedef struct mrecord_t {
    etree_addr_t addr;
    mdata_t mdata;
} mrecord_t;

/* Mesh generation related routines */
static int32_t toexpand(octant_t *leaf, double ticksize, const void *data);
static void    setrec(octant_t *leaf, double ticksize, void *data);
static void    mesh_generate(void);
static int32_t bulkload(etree_t *mep, mrecord_t *partTable, int32_t count);
static void    mesh_output(void);
static void    mesh_correct_properties( etree_t* cvm );

static void    solver_init(void);
static void    solver_printstat(mysolver_t* solver);
static void    solver_delete(void);
static void    solver_run(void);
       void    solver_output_seq(void);
static int     solver_print_schedules(mysolver_t* solver);

static schedule_t* schedule_new(void);
static void    schedule_build(mesh_t *mesh, schedule_t *dnsched,
			      schedule_t *ansched);
static void    schedule_allocMPIctl(schedule_t *sched);
static void    schedule_allocmapping(schedule_t *sched);
static void    schedule_delete(schedule_t *sched);
static void    schedule_prepare(schedule_t *sched, int32_t c_outsize,
				int32_t c_insize, int32_t s_outsize,
				int32_t s_insize);
static void    schedule_senddata(schedule_t *sched, void *valuetable,
				 int32_t itemsperentry, int32_t direction,
				 int32_t msgtag);
static int     schedule_print( schedule_t *sched, char type, FILE* out );
static int     schedule_print_detail(schedule_t* sched, char type, FILE* out);
static int     schedule_print_messenger_list( schedule_t* sched,
					      messenger_t* msg, int count,
					      char type, char cs, FILE* out );

static messenger_t *messenger_new(int32_t procid);
static void    messenger_delete(messenger_t *messenger);
static void    messenger_set(messenger_t *messenger, int32_t outsize,
			     int32_t insize);
static int32_t messenger_countnodes(messenger_t *first);

static void    compute_K(void);
static void constract_Quality_Factor_Table(void);

#ifdef BOUNDARY
static char    compute_setflag(tick_t ldb[3], tick_t ruf[3],
			       tick_t nearendp[3], tick_t farendp[3]);
static void    compute_setboundary(float size, float Vp, float Vs,
				   float rho, int flag, double dashpot[8][3]);
#endif /* BOUNDARY */

static void    compute_setab(double freq, double *aBasePtr, double *bBasePtr);
static void    compute_addforce_s(int32_t timestep);
static void    compute_adjust(void *valuetable, int32_t itemsperentry,
			      int32_t how);

static int     interpolate_station_displacements(int32_t step);


/* ---------- Static global variables ------------------------------------ */

/* These are all of the input parameters - add new ones here */
static struct Param_t {
    char  FourDOutFile[256]; 
    FILE*  FourDOutFp;
    FILE*  theMonitorFileFp;
    char*  theMonitorFileName;
    char  parameters_input_file[256];
    char  cvmdb_input_file[256];
    char  mesh_etree_output_file[256];
    char  planes_input_file[256];
    double  theVsCut;
    double  theFactor;
    double  theFreq;
    double  theFreq_Vel;
    double  theDeltaT;
    double  theDeltaTSquared;
    double  theEndT;
    double  theStartT;
    double  theDomainAzimuth;
    int    monitor_stats_rate;
    double  theSofteningFactor;
    int32_t  theTotalSteps;
    int32_t  theRate;
    damping_type_t  theTypeOfDamping;
    double	theThresholdDamping;
    double	theThresholdVpVs;
    int	   theDampingStatisticsFlag;
    int	   theSchedulePrintErrorCheckFlag;
    int	   theSchedulePrintToStdout;
    int	   theSchedulePrintToFile;
    char*  theSchedulePrintFilename;
    char*	theScheduleStatFilename;
    char*       theMeshStatFilename;
    noyesflag_t  printStationVelocities;
    noyesflag_t  printK;
    noyesflag_t  printStationAccelerations;
    noyesflag_t  includeBuildings;
    noyesflag_t  includeNonlinearAnalysis;
    noyesflag_t  useInfQk;
    int  theTimingBarriersFlag;
    stiffness_type_t   theStiffness;
    int      theStationsPrintRate;
    double*  theStationX;
    double*  theStationY;
    double*  theStationZ;
    int32_t  theNumberOfStations;
    int32_t  myNumberOfStations;
    int      IO_pool_pe_count;
    int32_t  thePlanePrintRate;
    int      theNumberOfPlanes;
    char     theStationsDirOut[256];
    station_t*  myStations;
    int  theCheckPointingRate;
    int    theUseCheckPoint;
    char   theCheckPointingDirOut[256];
    noyesflag_t  storeMeshCoordinatesForMatlab;
    double  the4DOutSize;
    int    theMeshOutFlag;
    char  theCVMFlatFile[128];
    output_parameters_t  theOutputParameters;
    double  theRegionLong;
    double  theRegionLat; 
    double  theRegionDepth;
    double  region_depth_deep_m;
    double  theSurfaceCornersLong[4];
    double  theSurfaceCornersLat[4];
    double  theDomainX;
    double  theDomainY;
    double  theDomainZ;
    noyesflag_t  drmImplement;
    drm_part_t   theDrmPart;

} Param = {
    .FourDOutFp = NULL,
    .theMonitorFileFp = NULL,
    .theMonitorFileName = NULL,
    .theFreq_Vel = 0,
    .monitor_stats_rate = 50,
    .theSofteningFactor = 0,
    .theSchedulePrintErrorCheckFlag = 0,
    .theSchedulePrintToStdout = 0,
    .theSchedulePrintToFile = 0,
    .theSchedulePrintFilename = "schedule_info.txt",
    .theScheduleStatFilename = NULL,
    .theMeshStatFilename = NULL,
    .myNumberOfStations = 0,
    .theUseCheckPoint =0,
    .theTimingBarriersFlag = 0,
    .the4DOutSize   = 0,
    .theMeshOutFlag = DO_OUTPUT
};

/* These are all of the remaining global variables - this list should not grow */
static struct Global_t {
    int32_t  myID;
    int32_t  theGroupSize;
    octree_t*  myOctree;
    mesh_t*  myMesh;
    int64_t  theETotal;
    int64_t  theNTotal;
    mysolver_t*  mySolver;
    fvector_t*  myVelocityTable;
    fmatrix_t  theK1[8][8];
    fmatrix_t  theK2[8][8];
    fmatrix_t  theK3[8][8];
    double  theQTABLE[26][6];
    double  theABase;
    double  theBBase;
    double  theCriticalT;
    double  fastestTimeSteps;
    double  slowestTimeSteps;
    numerics_info_t  theNumericsInformation;
    mpi_info_t  theMPIInformation;
    int32_t  theNodesLoaded;
    int32_t*  theNodesLoadedList;
    vector3D_t*  myForces;
    FILE*  fpsource;
    etree_t*  theCVMEp;
    int32_t  theCVMQueryStage;
    double  theXForMeshOrigin;
    double  theYForMeshOrigin;
    double  theZForMeshOrigin;
    cvmrecord_t*  theCVMRecord;
    int  theCVMRecordSize;
    int  theCVMRecordCount;

} Global = {
    .myID = -1,
    .theGroupSize = -1,
    .myOctree = NULL,
    .myMesh = NULL,
    .theETotal = 0,
    .theNTotal = 0,
    .mySolver = NULL,
    .myVelocityTable = NULL,
    .theCriticalT = 0,
    .fastestTimeSteps = 10000000,
    .slowestTimeSteps = 0,
    .theNodesLoaded = -1,
    .theNodesLoadedList = NULL,
    .myForces = NULL,
    .fpsource = NULL,
    .theCVMRecordSize = sizeof(cvmrecord_t)
};

/* ------------------------------End of declarations------------------------------ */

static inline int
monitor_print( const char* format, ... )
{
    int ret = 0;

    if (format != NULL) {
	va_list args;

	va_start( args, format );

	if (Param.theMonitorFileFp == NULL) {
	    ret = vfprintf( stderr, format, args );
	} else {
	    ret = hu_print_tee_va( Param.theMonitorFileFp, format, args );
	}

	va_end( args );
    }

    return ret;
}



/*-----------Parameter input routines---------------------------------*/

static void read_parameters( int argc, char** argv ){

#define LOCAL_INIT_DOUBLE_MESSAGE_LENGTH 18  /* Must adjust this if adding double params */
#define LOCAL_INIT_INT_MESSAGE_LENGTH 19     /* Must adjust this if adding int params */

    double  double_message[LOCAL_INIT_DOUBLE_MESSAGE_LENGTH];
    int     int_message[LOCAL_INIT_INT_MESSAGE_LENGTH];

    strcpy(Param.parameters_input_file, argv[1]);

    /* PE 0 reads all params from disk */
    if (Global.myID == 0) {
        if (parse_parameters(Param.parameters_input_file) != 0) {
            fprintf(stderr, "Thread 0: Problem reading parameters!\n");
            MPI_Abort(MPI_COMM_WORLD, ERROR);
            exit(1);
        }
    }

    /*Broadcast all double params*/
    double_message[0]  = Param.theVsCut;
    double_message[1]  = Param.theFactor;
    double_message[2]  = Param.theFreq;
    double_message[3]  = Param.theDeltaT;
    double_message[4]  = Param.theDeltaTSquared;
    double_message[5]  = Param.theEndT;
    double_message[6]  = Param.theStartT;
    double_message[7]  = Param.theDomainX;
    double_message[8]  = Param.theDomainY;
    double_message[9]  = Param.theDomainZ;
    double_message[10] = Param.theDomainAzimuth;
    double_message[11] = Param.theThresholdDamping;
    double_message[12] = Param.theThresholdVpVs;
    double_message[13] = Param.theSofteningFactor;
    double_message[14] = Param.theFreq_Vel;
    double_message[15] = Param.theRegionLat;
    double_message[16] = Param.theRegionLong;
    double_message[17] = Param.theRegionDepth;


    MPI_Bcast(double_message, LOCAL_INIT_DOUBLE_MESSAGE_LENGTH, MPI_DOUBLE, 0, comm_solver);

    Param.theVsCut            = double_message[0];
    Param.theFactor           = double_message[1];
    Param.theFreq             = double_message[2];
    Param.theDeltaT           = double_message[3];
    Param.theDeltaTSquared    = double_message[4];
    Param.theEndT             = double_message[5];
    Param.theStartT           = double_message[6];
    Param.theDomainX          = double_message[7];
    Param.theDomainY          = double_message[8];
    Param.theDomainZ          = double_message[9];
    Param.theDomainAzimuth	= double_message[10];
    Param.theThresholdDamping = double_message[11];
    Param.theThresholdVpVs    = double_message[12];
    Param.theSofteningFactor  = double_message[13];
    Param.theFreq_Vel		= double_message[14];
    Param.theRegionLat		= double_message[15];
    Param.theRegionLong		= double_message[16];
    Param.theRegionDepth    = double_message[17];

    /*Broadcast all integer params*/
    int_message[0]  = Param.theTotalSteps;
    int_message[1]  = Param.theRate;
    int_message[2]  = Param.theNumberOfPlanes;
    int_message[3]  = Param.theNumberOfStations;
    int_message[4]  = (int)Param.theTypeOfDamping;
    int_message[5]  = Param.theDampingStatisticsFlag;
    int_message[6]  = Param.theMeshOutFlag;
    int_message[7]  = Param.theCheckPointingRate;
    int_message[8]  = Param.theUseCheckPoint;
    int_message[9]  = (int)Param.includeNonlinearAnalysis;
    int_message[10] = (int)Param.theStiffness;
    int_message[11] = (int)Param.printK;
    int_message[12] = (int)Param.printStationVelocities;
    int_message[13] = (int)Param.printStationAccelerations;
    int_message[14] = Param.theTimingBarriersFlag;
    int_message[15] = (int)Param.includeBuildings;
    int_message[16] = (int)Param.storeMeshCoordinatesForMatlab;
    int_message[17] = (int)Param.drmImplement;
    int_message[18] = (int)Param.useInfQk;


    MPI_Bcast(int_message, LOCAL_INIT_INT_MESSAGE_LENGTH, MPI_INT, 0, comm_solver);

    Param.theTotalSteps            = int_message[0];
    Param.theRate                  = int_message[1];
    Param.theNumberOfPlanes              = int_message[2];
    Param.theNumberOfStations            = int_message[3];
    Param.theTypeOfDamping         = int_message[4];
    Param.theDampingStatisticsFlag = int_message[5];
    Param.theMeshOutFlag                 = int_message[6];
    Param.theCheckPointingRate           = int_message[7];
    Param.theUseCheckPoint               = int_message[8];
    Param.includeNonlinearAnalysis       = int_message[9];
    Param.theStiffness                   = int_message[10];
    Param.printK                         = int_message[11];
    Param.printStationVelocities         = int_message[12];
    Param.printStationAccelerations      = int_message[13];
    Param.theTimingBarriersFlag          = int_message[14];
    Param.includeBuildings               = int_message[15];
    Param.storeMeshCoordinatesForMatlab  = int_message[16];
    Param.drmImplement                   = int_message[17];
    Param.useInfQk                       = int_message[18];

    /*Broadcast all string params*/
    MPI_Bcast (Param.parameters_input_file,  256, MPI_CHAR, 0, comm_solver);
    MPI_Bcast (Param.theCheckPointingDirOut, 256, MPI_CHAR, 0, comm_solver);
    MPI_Bcast (Param.FourDOutFile,           256, MPI_CHAR, 0, comm_solver);
    MPI_Bcast (Param.cvmdb_input_file,       256, MPI_CHAR, 0, comm_solver);
    MPI_Bcast (Param.mesh_etree_output_file, 256, MPI_CHAR, 0, comm_solver);
    MPI_Bcast (Param.planes_input_file,      256, MPI_CHAR, 0, comm_solver);

    return;
}



static void
local_finalize()
{

    /* Free memory associated with the octree and mesh */
    octor_deletetree(Global.myOctree);
    octor_deletemesh(Global.myMesh);

    /* Free the memory used by the source */
    free(Global.myForces);

    if (Global.myVelocityTable != NULL)
	free(Global.myVelocityTable);

    /* Free memory associated with the solver */
    solver_delete();

    return;
}


/**
 * Parse a text file and return the value of a match string.
 *
 * \return 0 if OK, -1 on error.
 */
int
parsetext (FILE* fp, const char* querystring, const char type, void* result)
{
    const static char delimiters[] = " =\n\t";

    int32_t res = 0, found = 0;

    /* Start from the beginning */
    rewind(fp);


    /* Look for the string until found */
    while (!found) {
	char line[LINESIZE];
	char *name, *value;

	/* Read in one line */
	if (fgets(line, LINESIZE, fp) == NULL)
	    break;

	name = strtok(line, delimiters);
	if ((name != NULL) && (strcmp(name, querystring) == 0)) {
	    found = 1;
	    value = strtok(NULL, delimiters);

	    switch (type) {
	    case 'i':
		res = sscanf(value, "%d", (int *)result);
		break;
	    case 'f':
		res = sscanf(value, "%f", (float *)result);
		break;
	    case 'd':
		res = sscanf(value, "%lf", (double *)result);
		break;
	    case 's':
		res = 1;
		strcpy((char *)result, value);
		break;
	    case 'u':
		res = sscanf(value, "%u", (uint32_t *)result);
		break;
	    default:
		fprintf(stderr, "parsetext: unknown type %c\n", type);
		return -1;
	    }
	}

    }

    return (res == 1) ? 0 : -1;
}




/**
 * This is like \c parsetext with the following differences:
 * - works only for strings;
 * - avoids writting past the end of the string;
 * - return convention is different, it distinguishes between "key not found"
 *   and other type of errors.
 *
 * \return
 *	1 if the key name is found and the value is stored in \c value;
 *	0 if the key name was not found; -1 on error.
 */
static int
read_config_string (FILE* fp, const char* key, char* value_ptr, size_t size)
{
    static const char delimiters[] = " =\n\t";

    int  ret;
    char line[LINESIZE];
    char state[LINESIZE];
    char *name, *value, *state_ptr;


    HU_ASSERT_PTR_ALWAYS( fp );
    HU_ASSERT_PTR_ALWAYS( value_ptr );
    HU_ASSERT_PTR_ALWAYS( key );

    rewind (fp);
    ret   = 0;
    *value_ptr = '\0';

    while (0 == ret && !ferror (fp)) {

	if (fgets (line, LINESIZE, fp) == NULL) {
	    if (!feof (fp)) {
		ret = -1;	/* input error */
	    }
	    break;
	}

	state_ptr = state;
	name      = strtok_r (line, delimiters, &state_ptr);

	if ((name != NULL) && (strcmp (name, key) == 0)) {
	    size_t value_len;

	    value = strtok_r (NULL, delimiters, &state_ptr);

	    if (NULL != value) {
		value_len = strlen (value);

		if (value_len >= size) {
		    ret = -2;	/* return buffer is too short */
		} else {
		    strncpy (value_ptr, value, size);
		    ret = 1;
		}
	    }

	    break;
	}
    }

    return ret;
}


/**
 * Open material database and initialize various static global variables.
 *
 * \return 0 if OK, -1 on error.
 */
static int32_t parse_parameters( const char* numericalin )
{
    FILE* fp;

    /*
     * This used to be a seperate file, now aliased to numericalin.
     * This fakes a seperate file as per old code
     */
    const char* physicsin = numericalin;

    int32_t   samples, rate;
    int       number_output_planes, number_output_stations,
              damping_statistics, use_checkpoint, checkpointing_rate;

    double    freq, vscut,
              region_origin_latitude_deg, region_origin_longitude_deg,
              region_azimuth_leftface_deg,
              region_depth_shallow_m, region_length_east_m,
              region_length_north_m, region_depth_deep_m,
              startT, endT, deltaT, softening_factor,
              threshold_damping, threshold_VpVs, freq_vel;
    char      type_of_damping[64],
	      	  checkpoint_path[256],
              include_buildings[64],
              include_nonlinear_analysis[64],
              stiffness_calculation_method[64],
              print_matrix_k[64],
              print_station_velocities[64],
              print_station_accelerations[64],
	      	  mesh_coordinates_for_matlab[64],
    		  implement_drm[64],
    		  use_infinite_qk[64];

    damping_type_t   typeOfDamping     = -1;
    stiffness_type_t stiffness_method  = -1;
    noyesflag_t      have_buildings    = -1;
    noyesflag_t      includeNonlinear  = -1;
    noyesflag_t      printMatrixK      = -1;
    noyesflag_t      printStationVels  = -1;
    noyesflag_t      printStationAccs  = -1;
    noyesflag_t      useInfQk          = -1;

    noyesflag_t      meshCoordinatesForMatlab  = -1;
    noyesflag_t      implementdrm  = -1;


    /* Obtain the specification of the simulation */
    if ((fp = fopen(physicsin, "r")) == NULL)
    {
	fprintf(stderr, "Error opening %s\n", physicsin);
	return -1;
    }

    /* Julio, I know this violates the 80 chars printing limit, but we never
     * print this code and is a heck of a lot easier to read it like this
     * --Ricardo
     */
    if ((parsetext(fp, "region_origin_latitude_deg",  'd', &region_origin_latitude_deg  ) != 0) ||
        (parsetext(fp, "region_origin_longitude_deg", 'd', &region_origin_longitude_deg ) != 0) ||
        (parsetext(fp, "region_depth_shallow_m",      'd', &region_depth_shallow_m      ) != 0) ||
        (parsetext(fp, "region_length_east_m",        'd', &region_length_east_m        ) != 0) ||
        (parsetext(fp, "region_length_north_m",       'd', &region_length_north_m       ) != 0) ||
        (parsetext(fp, "region_depth_deep_m",         'd', &region_depth_deep_m         ) != 0) ||
        (parsetext(fp, "region_azimuth_leftface_deg", 'd', &region_azimuth_leftface_deg ) != 0) ||
        (parsetext(fp, "type_of_damping",             's', &type_of_damping             ) != 0) )
    {
        fprintf(stderr, "Error reading region origin from %s\n", physicsin);
        return -1;
    }

    if ( strcasecmp(type_of_damping, "rayleigh") == 0) {
    	typeOfDamping = RAYLEIGH;
    } else if (strcasecmp(type_of_damping, "mass") == 0) {
    	typeOfDamping = MASS;
    } else if (strcasecmp(type_of_damping, "none") == 0) {
    	typeOfDamping = NONE;
    } else if (strcasecmp(type_of_damping, "bkt") == 0) {
    	typeOfDamping = BKT;
    } else {
    	solver_abort( __FUNCTION_NAME, NULL,
    			"Unknown damping type: %s\n",
    			type_of_damping );
    }


    fclose(fp); /* physics.in */

    if ((fp = fopen(numericalin, "r")) == NULL) {
	fprintf(stderr, "Error opening %s\n", numericalin);
	return -1;
    }

    size_t monitor_name_len = 0;
    hu_config_get_string_def( fp, "monitor_file", &Param.theMonitorFileName,
			      &monitor_name_len, "monitor.txt" );

    /* open the monitor file of the simulation in pe 0 */
    Param.theMonitorFileFp = fopen( Param.theMonitorFileName, "w" );
    if (Param.theMonitorFileFp == NULL) {
	fprintf( stderr,"\n Err opening the monitor file" );
    } else {
	setlinebuf ( Param.theMonitorFileFp );
    }

    xfree_char( &Param.theMonitorFileName );

    /* numerical.in parse texts */
    if ((parsetext(fp, "simulation_wave_max_freq_hz",    'd', &freq                        ) != 0) ||
        (parsetext(fp, "simulation_node_per_wavelength", 'i', &samples                     ) != 0) ||
        (parsetext(fp, "simulation_shear_velocity_min",  'd', &vscut                       ) != 0) ||
        (parsetext(fp, "simulation_start_time_sec",      'd', &startT                      ) != 0) ||
        (parsetext(fp, "simulation_end_time_sec",        'd', &endT                        ) != 0) ||
        (parsetext(fp, "simulation_delta_time_sec",      'd', &deltaT                      ) != 0) ||
        (parsetext(fp, "softening_factor",               'd', &softening_factor            ) != 0) ||
        (parsetext(fp, "simulation_output_rate",         'i', &rate                        ) != 0) ||
        (parsetext(fp, "number_output_planes",           'i', &number_output_planes        ) != 0) ||
        (parsetext(fp, "number_output_stations",         'i', &number_output_stations      ) != 0) ||
        (parsetext(fp, "the_threshold_damping",          'd', &threshold_damping           ) != 0) ||
        (parsetext(fp, "the_threshold_Vp_over_Vs",       'd', &threshold_VpVs              ) != 0) ||
        (parsetext(fp, "do_damping_statistics",          'i', &damping_statistics          ) != 0) ||
        (parsetext(fp, "use_checkpoint",                 'i', &use_checkpoint              ) != 0) ||
        (parsetext(fp, "checkpointing_rate",             'i', &checkpointing_rate          ) != 0) ||
        (parsetext(fp, "checkpoint_path",                's', &checkpoint_path             ) != 0) ||
        (parsetext(fp, "4D_output_file",                 's', &Param.FourDOutFile          ) != 0) ||
        (parsetext(fp, "cvmdb_input_file",               's', &Param.cvmdb_input_file      ) != 0) ||
        (parsetext(fp, "mesh_etree_output_file",         's', &Param.mesh_etree_output_file) != 0) ||
        (parsetext(fp, "planes_input_file",              's', &Param.planes_input_file     ) != 0) ||
        (parsetext(fp, "include_nonlinear_analysis",     's', &include_nonlinear_analysis  ) != 0) ||
        (parsetext(fp, "stiffness_calculation_method",   's', &stiffness_calculation_method) != 0) ||
        (parsetext(fp, "print_matrix_k",                 's', &print_matrix_k              ) != 0) ||
        (parsetext(fp, "print_station_velocities",       's', &print_station_velocities    ) != 0) ||
        (parsetext(fp, "print_station_accelerations",    's', &print_station_accelerations ) != 0) ||
        (parsetext(fp, "include_buildings",              's', &include_buildings           ) != 0) ||
        (parsetext(fp, "mesh_coordinates_for_matlab",    's', &mesh_coordinates_for_matlab ) != 0) ||
        (parsetext(fp, "implement_drm",    				 's', &implement_drm               ) != 0) ||
        (parsetext(fp, "simulation_velocity_profile_freq_hz",'d', &freq_vel                ) != 0) ||
        (parsetext(fp, "use_infinite_qk",                's', &use_infinite_qk             ) != 0) )
    {
        fprintf( stderr, "Error parsing simulation parameters from %s\n",
                numericalin );
        return -1;
    }

    hu_config_get_int_opt(fp, "output_mesh", &Param.theMeshOutFlag );
    hu_config_get_int_opt(fp, "enable_timing_barriers",&Param.theTimingBarriersFlag);
    hu_config_get_int_opt(fp, "forces_buffer_size", &theForcesBufferSize );
    hu_config_get_int_opt(fp, "schedule_print_file", &Param.theSchedulePrintToFile );

    hu_config_get_int_opt(fp, "schedule_print_error_check",
			  &Param.theSchedulePrintErrorCheckFlag);
    hu_config_get_int_opt(fp, "schedule_print_stdout",
			  &Param.theSchedulePrintToStdout );

    size_t schedule_stat_len = 0;
    hu_config_get_string_def( fp, "stat_schedule_filename",
			      &Param.theScheduleStatFilename,
			      &schedule_stat_len, "stat-sched.txt" );
    size_t mesh_stat_len = 0;
    hu_config_get_string_def( fp, "stat_mesh_filename", &Param.theMeshStatFilename,
			      &mesh_stat_len, "stat-mesh.txt" );

    fclose( fp );

    /* sanity check */
    if (freq <= 0) {
        fprintf(stderr, "Illegal frequency value %f\n", freq);
        return -1;
    }

    if (freq_vel < 0 || freq_vel > freq) {
        fprintf(stderr, "Illegal frequency value, velocity profile frequency can not be smaller than zero or bigger than max freq %f\n", freq_vel);
        return -1;
    }

    if (samples <= 0) {
        fprintf(stderr, "Illegal samples value %d\n", samples);
        return -1;
    }

    if (vscut <= 0) {
        fprintf(stderr, "Illegal vscut value %f\n", vscut);
        return -1;
    }

    if ((startT < 0) || (endT < 0) || (startT > endT)) {
        fprintf(stderr, "Illegal startT %f or endT %f\n", startT, endT);
        return -1;
    }

    if (deltaT <= 0) {
        fprintf(stderr, "Illegal deltaT %f\n", deltaT);
        return -1;
    }

    if ( (softening_factor <= 1) && (softening_factor != 0) ) {
        fprintf(stderr, "Illegal softening factor %f\n", softening_factor);
        return -1;
    }

    if (rate <= 0) {
        fprintf(stderr, "Illegal output rate %d\n", rate);
        return -1;
    }

    if (number_output_planes < 0) {
        fprintf(stderr, "Illegal number of output planes %d\n",
                number_output_planes);
        return -1;
    }

    if (number_output_stations < 0) {
        fprintf(stderr, "Illegal number of output stations %d\n",
                number_output_planes);
        return -1;
    }

    if (threshold_damping < 0) {
        fprintf(stderr, "Illegal threshold damping %f\n",
                threshold_damping);
        return -1;
    }

    if (threshold_VpVs < 0) {
        fprintf(stderr, "Illegal threshold Vp over Vs %f\n",
                threshold_VpVs);
        return -1;
    }

    if ( (damping_statistics < 0) || (damping_statistics > 1) ) {
        fprintf(stderr, "Illegal do damping statistics flag %d\n",
                damping_statistics);
        return -1;
    }

    if ( (use_checkpoint < 0) || (use_checkpoint > 1) ) {
        fprintf(stderr, "Illegal use checkpoint flag %d\n",
                use_checkpoint);
        return -1;
    }

    if ( checkpointing_rate < 0 ) {
        fprintf(stderr, "Illegal checkpointing rate %d\n",
                use_checkpoint);
        return -1;
    }

    if ( strcasecmp(include_nonlinear_analysis, "yes") == 0 ) {
        includeNonlinear = YES;
    } else if ( strcasecmp(include_nonlinear_analysis, "no") == 0 ) {
        includeNonlinear = NO;
    } else {
        solver_abort( __FUNCTION_NAME, NULL,
        	"Unknown response for including"
                "nonlinear analysis (yes or no): %s\n",
                include_nonlinear_analysis );
    }

    if ( strcasecmp(stiffness_calculation_method, "effective") == 0 ) {
        stiffness_method = EFFECTIVE;
    } else if ( strcasecmp(stiffness_calculation_method, "conventional") == 0 ) {
        stiffness_method = CONVENTIONAL;
    } else {
        solver_abort( __FUNCTION_NAME, NULL, "Unknown response for stiffness"
                "calculation method (effective or conventional): %s\n",
                stiffness_calculation_method );
    }

    if ( strcasecmp(print_matrix_k, "yes") == 0 ) {
        printMatrixK = YES;
    } else if ( strcasecmp(print_matrix_k, "no") == 0 ) {
        printMatrixK = NO;
    } else {
        solver_abort( __FUNCTION_NAME, NULL,
                "Unknown response for printing K matrix (yes or no): %s\n",
                print_matrix_k );
    }

    if ( strcasecmp(print_station_velocities, "yes") == 0 ) {
        printStationVels = YES;
    } else if ( strcasecmp(print_station_velocities, "no") == 0 ) {
        printStationVels = NO;
    } else {
        solver_abort( __FUNCTION_NAME, NULL,
                "Unknown response for printing"
                "station velocities (yes or no): %s\n",
                print_station_velocities );
    }

    if ( strcasecmp(print_station_accelerations, "yes") == 0 ) {
        printStationAccs = YES;
    } else if ( strcasecmp(print_station_accelerations, "no") == 0 ) {
        printStationAccs = NO;
    } else {
        solver_abort( __FUNCTION_NAME, NULL,
                "Unknown response for printing"
                "station accelerations (yes or no): %s\n",
                print_station_accelerations );
    }

    if ( strcasecmp(mesh_coordinates_for_matlab, "yes") == 0 ) {
    	meshCoordinatesForMatlab = YES;
    } else if ( strcasecmp(mesh_coordinates_for_matlab, "no") == 0 ) {
    	meshCoordinatesForMatlab = NO;
    } else {
    	solver_abort( __FUNCTION_NAME, NULL,
    			"Unknown response for mesh coordinates"
    			"for matlab (yes or no): %s\n",
    			mesh_coordinates_for_matlab );
    }

    if ( strcasecmp(include_buildings, "yes") == 0 ) {
        have_buildings = YES;
    } else if ( strcasecmp(include_buildings, "no") == 0 ) {
        have_buildings = NO;
    } else {
        solver_abort( __FUNCTION_NAME, NULL,
                "Unknown response for including buildings (yes or no): %s\n",
                include_buildings );
    }

    if ( strcasecmp(implement_drm, "yes") == 0 ) {
        implementdrm = YES;
    } else if ( strcasecmp(implement_drm, "no") == 0 ) {
        implementdrm = NO;
    } else {
        solver_abort( __FUNCTION_NAME, NULL,
                "Unknown response for impelement_drm (yes or no): %s\n",
                implement_drm );
    }

    if ( strcasecmp(use_infinite_qk, "yes") == 0 ) {
        useInfQk = YES;
    } else if ( strcasecmp(use_infinite_qk, "no") == 0 ) {
        useInfQk = NO;
    } else {
        solver_abort( __FUNCTION_NAME, NULL,
            "Unknown response using infinite Qk (yes or no): %s\n",
                use_infinite_qk);
    }

    /* Init the static global variables */

    Param.theRegionLat      = region_origin_latitude_deg;
    Param.theRegionLong     = region_origin_longitude_deg ;
    Param.theRegionDepth    = region_depth_shallow_m ;

    Param.theVsCut	      = vscut;
    Param.theFactor	      = freq * samples;
    Param.theFreq         = freq;
    Param.theFreq_Vel	  = freq_vel;
    Param.theDeltaT	      = deltaT;
    Param.theDeltaTSquared  = deltaT * deltaT;
    Param.theStartT	      = startT;
    Param.theEndT           = endT;
    Param.theTotalSteps     = (int)(((endT - startT) / deltaT));

    Param.theDomainX	      = region_length_north_m;
    Param.theDomainY	      = region_length_east_m;
    Param.region_depth_deep_m = region_depth_deep_m;
    Param.theDomainZ	      = region_depth_deep_m - region_depth_shallow_m;
    Param.theDomainAzimuth  = region_azimuth_leftface_deg;
    Param.theTypeOfDamping  = typeOfDamping;
    Param.useInfQk          = useInfQk;

    Param.theRate           = rate;

    Param.theNumberOfPlanes	      = number_output_planes;
    Param.theNumberOfStations	      = number_output_stations;

    Param.theSofteningFactor        = softening_factor;
    Param.theThresholdDamping	      = threshold_damping;
    Param.theThresholdVpVs	      = threshold_VpVs;
    Param.theDampingStatisticsFlag  = damping_statistics;

    Param.theCheckPointingRate      = checkpointing_rate;
    Param.theUseCheckPoint	      = use_checkpoint;

    Param.includeNonlinearAnalysis  = includeNonlinear;
    Param.theStiffness              = stiffness_method;

    Param.printK                    = printMatrixK;
    Param.printStationVelocities    = printStationVels;
    Param.printStationAccelerations = printStationAccs;

    Param.includeBuildings          = have_buildings;

    Param.storeMeshCoordinatesForMatlab  = meshCoordinatesForMatlab;

    Param.drmImplement              = implementdrm;

    strcpy( Param.theCheckPointingDirOut, checkpoint_path );

    monitor_print("\n\n---------------- Some Input Data ----------------\n\n");
    monitor_print("Vs cut:                             %f\n", Param.theVsCut);
    monitor_print("Softening factor:                   %f\n", Param.theSofteningFactor);
    monitor_print("Number of stations:                 %d\n", Param.theNumberOfStations);
    monitor_print("Number of planes:                   %d\n", Param.theNumberOfPlanes);
    monitor_print("Stiffness calculation method:       %s\n", stiffness_calculation_method);
    monitor_print("Include buildings:                  %s\n", include_buildings);
    monitor_print("Include nonlinear analysis:         %s\n", include_nonlinear_analysis);
    monitor_print("Printing velocities on stations:    %s\n", print_station_velocities);
    monitor_print("Printing accelerations on stations: %s\n", print_station_accelerations);
    monitor_print("Mesh Coordinates For Matlab:        %s\n", mesh_coordinates_for_matlab);
    monitor_print("cvmdb_input_file:                   %s\n", Param.cvmdb_input_file);
    monitor_print("Implement drm:      	               %s\n", implement_drm);
    monitor_print("\n-------------------------------------------------\n\n");

    fflush(Param.theMonitorFileFp);

    return 0;
}



/*-----------Mesh generation related routines------------------------------*/

static void  open_cvmdb(void){

#ifdef USECVMDB

    MPI_Barrier(comm_solver);
    replicateDB(Param.cvmdb_input_file);

    MPI_Barrier(comm_solver);
    Global.theCVMEp = etree_open(Param.cvmdb_input_file, O_RDONLY, CVMBUFSIZE, 0, 0 );

    if (Global.theCVMEp == NULL) {
	fprintf( stderr, "Thread %d: open_cvmdb: error opening CVM etree %s\n",
		 Global.myID, Param.cvmdb_input_file );
	MPI_Abort(MPI_COMM_WORLD, ERROR );
	exit( 1 );
    }

    dbctl_t  *myctl;
    /* Obtain the material database application control/meta data */
    if ((myctl = cvm_getdbctl(Global.theCVMEp)) == NULL) {
    	fprintf(stderr, "Error reading CVM etree control data\n");
    	MPI_Abort(MPI_COMM_WORLD, ERROR );
    	exit( 1 );
    }

    /* Check the ranges of the mesh and the scope of the CVM etree */
    if ((Param.theRegionLat < myctl->region_origin_latitude_deg) ||
        (Param.theRegionLong < myctl->region_origin_longitude_deg) ||
        (Param.theRegionDepth < myctl->region_depth_shallow_m) ||
        (Param.region_depth_deep_m > myctl->region_depth_deep_m) ||
        (Param.theRegionLat + Param.theDomainX / DIST1LAT
         > myctl->region_origin_latitude_deg
         + myctl->region_length_north_m / DIST1LAT) ||
        (Param.theRegionLong + Param.theDomainY / DIST1LON
         > myctl->region_origin_longitude_deg +
         myctl->region_length_east_m / DIST1LON)) {
        fprintf(stderr, "Mesh area out of the CVM etree\n");
        MPI_Abort(MPI_COMM_WORLD, ERROR );
    	exit( 1 );
    }

    /* Compute the coordinates of the origin of the mesh coordinate
       system in the CVM etree domain coordinate system */
    Global.theXForMeshOrigin = (Param.theRegionLat
				- myctl->region_origin_latitude_deg) * DIST1LAT;
    Global.theYForMeshOrigin = (Param.theRegionLong
				- myctl->region_origin_longitude_deg) * DIST1LON;
    Global.theZForMeshOrigin = Param.theRegionDepth - myctl->region_depth_shallow_m;

    /* Free memory used by myctl */
    cvm_freedbctl(myctl);

    double  double_message_extra[3];

    double_message_extra[0] = Global.theXForMeshOrigin;
    double_message_extra[1] = Global.theYForMeshOrigin;
    double_message_extra[2] = Global.theZForMeshOrigin;

    MPI_Bcast(double_message_extra, 3, MPI_DOUBLE, 0, comm_solver);

    Global.theXForMeshOrigin = double_message_extra[0];
    Global.theYForMeshOrigin = double_message_extra[1];
    Global.theZForMeshOrigin = double_message_extra[2];

#else
    strcpy(Param.theCVMFlatFile, cvmdb_input_file);
#endif

}



#ifdef USECVMDB

/**
 * replicateDB: Copy the material database to local disks.
 *
 */
static void
replicateDB(const char *dbname)
{
    char* destdir;

#ifndef SCEC
    char* srcpath;
    MPI_Comm replica_comm;
#endif /* SCEC */


    /* Change the working directory to $LOCAL */
#ifndef CVM_DESTDIR
    char  curdir[256];
    destdir = getenv( "CVM_DESTDIR" );
    if (destdir == NULL) { /* then use current directory */
	destdir = getcwd( curdir, 256 );
    }
#else
    destdir = CVM_DESTDIR;
#endif

    /* Clean the disks:
     * NOTE: Guys! cleanup the disk in your job script before launching
     * psolve, using rm -rf.
     * E.g., on Lemieux add the following line to your PBS job script,
     * before launching psolve.
     *   prun -m cyclic -n ${RMS_NODES} -N ${RMS_NODES} rm -rf <dirname>/
     * where dirname is the directory you want to wipe out.
     * This will take care of this issue.
     *
     * On BigBen it is even easier, it can be done from the front end
     * since everything is a shared parallel file system.
     *
     * Unfortunately the 'system' function is not supported on all platforms,
     * e.g., Cray's XT3 catamount platform (BigBen) does not have it.
     */
#ifndef SCEC
    if (chdir(destdir) != 0) {
	fprintf(stderr, "Thread %d: replicateDB: cannot chdir to %s\n",
		Global.myID, destdir);
	MPI_Abort(MPI_COMM_WORLD, ERROR);
	exit(1);
    }

    MPI_Barrier(comm_solver);

    /* Replicate the material database among the processors */
    if (Global.myID % PROCPERNODE != 0) {
	MPI_Comm_split(comm_solver, MPI_UNDEFINED, Global.myID, &replica_comm);

    } else {
	int replica_id;
	off_t filesize, remains, batchsize;
	void *filebuf;
	int src_fd = -1, dest_fd;

	MPI_Comm_split(comm_solver, 0, Global.myID, &replica_comm);
	MPI_Comm_rank(replica_comm, &replica_id);

	if (replica_id == 0) {
	    struct stat statbuf;

#ifndef CVM_SRCPATH
	    srcpath = getenv("CVM_SRCPATH");
#else
	    srcpath = CVM_SRCPATH;
#endif

	    if (stat(srcpath, &statbuf) != 0) {
		fprintf(stderr,
			"Thread 0: replicateDB: Cannot get stat of %s\n",
			srcpath);
		MPI_Abort(MPI_COMM_WORLD, ERROR);
		exit(1);
	    }

	    filesize = statbuf.st_size;
	    src_fd = open(srcpath, O_RDONLY);
	    if (src_fd == -1) {
		fprintf(stderr,
			"Thread 0: replicateDB: Cannot open cvm source db\n");
		MPI_Abort(MPI_COMM_WORLD, ERROR);
		exit(1);
	    }
	}


	MPI_Bcast(&filesize, sizeof(off_t), MPI_CHAR, 0, replica_comm);
	theDBSize = filesize;

	if ((filebuf = malloc(FILEBUFSIZE)) == NULL) {
	    fprintf(stderr, "Thread %d: replicateDB: ", Global.myID);
	    fprintf(stderr, "run out of memory while ");
	    fprintf(stderr, "preparing to receive material database\n");
	    MPI_Abort(MPI_COMM_WORLD, ERROR);
	    exit(1);
	}

	/* Everyone opens a replicate db */
	dest_fd = open(dbname, O_CREAT|O_TRUNC|O_WRONLY, S_IRUSR|S_IWUSR);
	if (dest_fd == -1) {
	    fprintf(stderr, "Thread %d: replicateDB: ", Global.myID);
	    fprintf(stderr, "cannot create replica database\n");
	    perror("open");
	    MPI_Abort(MPI_COMM_WORLD, ERROR);
	    exit(1);
	}

	remains = filesize;
	while (remains > 0) {
	    batchsize = (remains > FILEBUFSIZE) ? FILEBUFSIZE : remains;

	    if (replica_id == 0) {
		if (read(src_fd, filebuf, batchsize) !=	 batchsize) {
		    fprintf(stderr, "Thread 0: replicateDB: ");
		    fprintf(stderr, "Cannot read database\n");
		    perror("read");
		    MPI_Abort(MPI_COMM_WORLD, ERROR);
		    exit(1);
		}
	    }

	    MPI_Bcast(filebuf, batchsize, MPI_CHAR, 0, replica_comm);

	    if (write(dest_fd, filebuf, batchsize) != batchsize) {
		fprintf(stderr, "Thread %d: replicateDB: ", Global.myID);
		fprintf(stderr, "Cannot write replica database\n");
		MPI_Abort(MPI_COMM_WORLD, ERROR);
		exit(1);
	    }

	    remains -= batchsize;
	}

	free(filebuf);

	if (close(dest_fd) != 0) {
	    fprintf(stderr, "Thread %d: replicateDB: ", Global.myID);
	    fprintf(stderr, "cannot close replica database\n");
	    perror("close");
	    MPI_Abort(MPI_COMM_WORLD, ERROR);
	    exit(1);
	}

	if (replica_id == 0) {
	    close(src_fd);
	}

	MPI_Comm_free(&replica_comm);

    } /* processors participating in the replication */

#endif /* SCEC */

    return ;
}



/**
 * Assign values (material properties) to a leaf octant specified by
 * octleaf.  In order to refine the mesh, select the minimum Vs of 27
 * sample points: 8 near the corners and 19 midpoints.
 */
static void
setrec( octant_t* leaf, double ticksize, void* data )
{
    double x_m, y_m, z_m;	/* x:south-north, y:east-west, z:depth */
    tick_t halfticks;
    cvmpayload_t g_props;	/* cvm record with ground properties */
    cvmpayload_t g_props_min;	/* cvm record with the min Vs found */

    int i_x, i_y, i_z, n_points = 3;
    double points[3];

    int res = 0;
    edata_t* edata = (edata_t*)data;

    points[0] = 0.01;
    points[1] = 1;
    points[2] = 1.99;

    halfticks = (tick_t)1 << (PIXELLEVEL - leaf->level - 1);
    edata->edgesize = ticksize * halfticks * 2;

    /* Check for buildings and proceed according to the buildings setrec */
    if ( Param.includeBuildings == YES ) {
		if ( bldgs_setrec( leaf, ticksize, edata, Global.theCVMEp,Global.theXForMeshOrigin,Global.theYForMeshOrigin,Global.theZForMeshOrigin ) ) {
            return;
        }
    }

    g_props_min.Vs  = FLT_MAX;
    g_props_min.Vp  = NAN;
    g_props_min.rho = NAN;

    for ( i_x = 0; i_x < n_points; i_x++ ) {

	x_m = (Global.theXForMeshOrigin
	       + (leaf->lx + points[i_x] * halfticks) * ticksize);

	for ( i_y = 0; i_y < n_points; i_y++ ) {

	    y_m  = Global.theYForMeshOrigin
		+ (leaf->ly + points[i_y] * halfticks) * ticksize;

	    for ( i_z = 0; i_z < n_points; i_z++) {

		z_m = Global.theZForMeshOrigin
		    + (leaf->lz +  points[i_z] * halfticks) * ticksize;

		/* Shift the domain if buildings are considered */
		if ( Param.includeBuildings == YES ) {
                    z_m -= get_surface_shift();
		}

		res = cvm_query( Global.theCVMEp, y_m, x_m, z_m, &g_props );

		if (res != 0) {
		    continue;
		}

		if ( g_props.Vs < g_props_min.Vs ) {
		    /* assign minimum value of vs to produce elements
		     * that are small enough to rightly represent the model */
		    g_props_min = g_props;
		}

		if (g_props.Vs <= Param.theVsCut) {
		    /* stop early if needed, completely break out of all
		     * the loops, the label is just outside the loop */
		    goto outer_loop_label;
		}
	    }
	}
    }
 outer_loop_label: /* in order to completely break out from the inner loop */

    edata->Vp  = g_props_min.Vp;
    edata->Vs  = g_props_min.Vs;
    edata->rho = g_props_min.rho;

    if (res != 0 && g_props_min.Vs == DBL_MAX) {
	/* all the queries failed, then center out of bound point. Set Vs
	 * to force split */
	edata->Vs = Param.theFactor * edata->edgesize / 2;
    } else if (edata->Vs <= Param.theVsCut) {	/* adjust Vs and Vp */
	double VpVsRatio = edata->Vp / edata->Vs;

	edata->Vs = Param.theVsCut;
	edata->Vp = Param.theVsCut * VpVsRatio;
    }

    return;
}

#else /* USECVMDB */

static int32_t
zsearch(void *base, int32_t count, int32_t recordsize, const point_t *searchpt)
{
    int32_t start, end, offset, found;

    start = 0;
    end = count - 1;
    offset = (start + end ) / 2;

    found = 0;
    do {
	if (end < start) {
	    /* the two pointer crossed each other */
	    offset = end;
	    found = 1;
	} else {
	    const void *pivot = (char *)base + offset * recordsize;

	    switch (octor_zcompare(searchpt, pivot)) {
	    case (0): /* equal */
		found = 1;
		break;
	    case (1): /* searchpoint larger than the pivot */
		start = offset + 1;
		offset = (start + end) / 2;
		break;
	    case (-1): /* searchpoint smaller than the pivot */
		end = offset - 1;
		offset = (start + end) / 2;
		break;
	    }
	}
    } while (!found);

    return offset;
}


static cvmrecord_t *sliceCVM(const char *cvm_flatfile)
{
    cvmrecord_t *cvmrecord;
    int32_t bufferedbytes, bytecount, recordcount;
    if (Global.myID == Global.theGroupSize - 1) {
	/* the last processor reads data and
	   distribute to other processors*/

	struct timeval starttime, endtime;
	float iotime = 0, memmovetime = 0;
	MPI_Request *isendreqs;
	MPI_Status *isendstats;
	FILE *fp;
	int fd, procid;
	struct stat statbuf;
	void *maxbuf;
	const point_t *intervaltable;
	off_t bytesent;
	int32_t offset;
	const int maxcount =  (1 << 29) / sizeof(cvmrecord_t);
	const int maxbufsize = maxcount * sizeof(cvmrecord_t);

	fp = fopen(cvm_flatfile, "r");
	if (fp == NULL) {
	    fprintf(stderr, "Thread %d: Cannot open flat CVM file\n", Global.myID);
	    MPI_Abort(MPI_COMM_WORLD, ERROR);
	    exit(1);
	}

	fd = fileno(fp);
	if (fstat(fd, &statbuf) != 0) {
	    fprintf(stderr, "Thread %d: Cannot get the status of CVM file\n",
		    Global.myID);
	    MPI_Abort(MPI_COMM_WORLD, ERROR);
	    exit(1);
	}

	intervaltable = octor_getintervaltable(Global.myOctree);

	/*
	for (procid = 0; procid <= Global.myID; procid++) {
	    fprintf(stderr, "interval[%d] = {%d, %d, %d}\n", procid,
		    intervaltable[procid].x << 1, intervaltable[procid].y << 1,
		    intervaltable[procid].z << 1);
	}
	*/

	bytesent = 0;
	maxbuf = malloc(maxbufsize) ;
	if (maxbuf == NULL) {
	    fprintf(stderr, "Thread %d: Cannot allocate send buffer\n", Global.myID);
	    MPI_Abort(MPI_COMM_WORLD, ERROR);
	    exit(1);
	}

	isendreqs = (MPI_Request *)malloc(sizeof(MPI_Request) * Global.theGroupSize);
	isendstats = (MPI_Status *)malloc(sizeof(MPI_Status) * Global.theGroupSize);
	if ((isendreqs == NULL) || (isendstats == NULL)) {
	    fprintf(stderr, "Thread %d: Cannot allocate isend controls\n",
		    Global.myID);
	    MPI_Abort(MPI_COMM_WORLD, ERROR);
	    exit(1);
	}

	/* Try to read max number of CVM records as allowed */
	//	gettimeofday(&starttime, NULL);
	recordcount = fread(maxbuf, sizeof(cvmrecord_t),
			    maxbufsize / sizeof(cvmrecord_t), fp);
	//	gettimeofday(&endtime, NULL);

	iotime += (endtime.tv_sec - starttime.tv_sec) * 1000.0
	    + (endtime.tv_usec - starttime.tv_usec) / 1000.0;

	if (recordcount != maxbufsize / sizeof(cvmrecord_t)) {
	    fprintf(stderr, "Thread %d: Cannot read-init buffer\n", Global.myID);
	    MPI_Abort(MPI_COMM_WORLD, ERROR);
	    exit(1);
	}

	/* start with proc 0 */
	procid = 0;

	while (procid < Global.myID) { /* repeatedly fill the buffer */
	    point_t searchpoint, *point;
	    int newreads;
	    int isendcount = 0;

	    /* we have recordcount to work with */
	    cvmrecord = (cvmrecord_t *)maxbuf;

	    while (procid < Global.myID) { /* repeatedly send out data */

		searchpoint.x = intervaltable[procid + 1].x << 1;
		searchpoint.y = intervaltable[procid + 1].y << 1;
		searchpoint.z = intervaltable[procid + 1].z << 1;

		offset = zsearch(cvmrecord, recordcount, Global.theCVMRecordSize,
				 &searchpoint);

		point = (point_t *)(cvmrecord + offset);

		if ((point->x != searchpoint.x) ||
		    (point->y != searchpoint.y) ||
		    (point->z != searchpoint.z)) {
		    break;
		} else {
		    bytecount = offset * sizeof(cvmrecord_t);
		    MPI_Isend(cvmrecord, bytecount, MPI_CHAR, procid,
			      CVMRECORD_MSG, comm_solver,
			      &isendreqs[isendcount]);
		    isendcount++;

		    /*
		      fprintf(stderr,
		      "Procid = %d offset = %qd bytecount = %d\n",
		      procid, (int64_t)bytesent, bytecount);
		    */

		    bytesent += bytecount;

		    /* prepare for the next processor */
		    recordcount -= offset;
		    cvmrecord = (cvmrecord_t *)point;
		    procid++;
		}
	    }

	    /* Wait till the data in the buffer has been sent */
	    MPI_Waitall(isendcount, isendreqs, isendstats);

	    /* Move residual data to the beginning of the buffer
	       and try to fill the newly free space */
	    bufferedbytes = sizeof(cvmrecord_t) * recordcount;

	    // gettimeofday(&starttime, NULL);
	    memmove(maxbuf, cvmrecord, bufferedbytes);
	    // gettimeofday(&endtime, NULL);
	    memmovetime += (endtime.tv_sec - starttime.tv_sec) * 1000.0
		+ (endtime.tv_usec - starttime.tv_usec) / 1000.0;

	    // gettimeofday(&starttime, NULL);
	    newreads = fread((char *)maxbuf + bufferedbytes,
			     sizeof(cvmrecord_t), maxcount - recordcount, fp);
	    // gettimeofday(&endtime, NULL);
	    iotime += (endtime.tv_sec - starttime.tv_sec) * 1000.0
		+ (endtime.tv_usec - starttime.tv_usec) / 1000.0;

	    recordcount += newreads;

	    if (newreads == 0)
		break;
	}

	free(maxbuf);
	free(isendreqs);
	free(isendstats);

	/* I am supposed to accomodate the remaining octants */
	bytecount = statbuf.st_size - bytesent;

	cvmrecord = (cvmrecord_t *)malloc(bytecount);
	if (cvmrecord == NULL) {
	    fprintf(stderr, "Thread %d: out of memory\n", Global.myID);
	    MPI_Abort(MPI_COMM_WORLD, ERROR);
	    exit(1);
	}

	/* fseek exiting the for loop has file cursor propertly */
	if (fseeko(fp, bytesent, SEEK_SET) != 0) {
	    fprintf(stderr, "Thread %d: fseeko failed\n", Global.myID);
	    MPI_Abort(MPI_COMM_WORLD, ERROR);
	    exit(1);
	}

	//	gettimeofday(&starttime, NULL);
	if (fread(cvmrecord, 1, bytecount, fp) != (size_t)bytecount) {
	    fprintf(stderr, "Thread %d: fail to read the last chunk\n",
		    Global.myID);
	    MPI_Abort(MPI_COMM_WORLD, ERROR);
	    exit(1);
	}
	//	gettimeofday(&endtime, NULL);
	iotime += (endtime.tv_sec - starttime.tv_sec) * 1000.0
	    + (endtime.tv_usec - starttime.tv_usec) / 1000.0;

	/*
	fprintf(stderr, "Procid = %d offset = %qd bytecount = %d\n",
		Global.myID, (int64_t)bytesent, bytecount);
	*/

	fclose(fp);

	fprintf(stdout, "Read %s (%.2fMB) in %.2f seconds (%.2fMB/sec)\n",
		cvm_flatfile, (float)statbuf.st_size / (1 << 20),
		iotime / 1000,
		(float)statbuf.st_size / (1 << 20) / (iotime / 1000));

	fprintf(stdout, "Memmove takes %.2f seconds\n",
		(float)memmovetime / 1000);

    } else {
	/* wait for my turn till PE(n - 1) tells me to go ahead */

	MPI_Status status;

	MPI_Probe(Global.theGroupSize - 1, CVMRECORD_MSG, comm_solver, &status);
	MPI_Get_count(&status, MPI_CHAR, &bytecount);

	cvmrecord = (cvmrecord_t *)malloc(bytecount);
	if (cvmrecord == NULL) {
	    fprintf(stderr, "Thread %d: out of memory\n", Global.myID);
	    MPI_Abort(MPI_COMM_WORLD, ERROR);
	    exit(1);
	}

	MPI_Recv(cvmrecord, bytecount, MPI_CHAR, Global.theGroupSize - 1,
		 CVMRECORD_MSG, comm_solver,	 &status);

    }

    /* Every processor should set these parameters correctly */
    Global.theCVMRecordCount = bytecount / sizeof(cvmrecord_t);
    if (Global.theCVMRecordCount * sizeof(cvmrecord_t) != (size_t)bytecount) {
	fprintf(stderr, "Thread %d: received corrupted CVM data\n",
		Global.myID);
	MPI_Abort(MPI_COMM_WORLD, ERROR);
	exit(1);
    }

    return cvmrecord;
}


static cvmrecord_t *sliceCVM_old(const char *cvm_flatfile)
{
    cvmrecord_t *cvmrecord;
    int32_t bufferedbytes, bytecount, recordcount;

    if (Global.myID == Global.theGroupSize - 1) {
	/* the last processor reads data and
	   distribute to other processors*/

	FILE *fp;
	int fd, procid;
	struct stat statbuf;
	void *maxbuf;
	const point_t *intervaltable;
	off_t bytesent;
	int32_t offset;
	const int maxcount =  (1 << 29) / sizeof(cvmrecord_t);
	const int maxbufsize = maxcount * sizeof(cvmrecord_t);

	fp = fopen(cvm_flatfile, "r");
	if (fp == NULL) {
	    fprintf(stderr, "Thread %d: Cannot open flat CVM file\n", Global.myID);
	    MPI_Abort(MPI_COMM_WORLD, ERROR);
	    exit(1);
	}

	fd = fileno(fp);
	if (fstat(fd, &statbuf) != 0) {
	    fprintf(stderr, "Thread %d: Cannot get the status of CVM file\n",
		    Global.myID);
	    MPI_Abort(MPI_COMM_WORLD, ERROR);
	    exit(1);
	}

	intervaltable = octor_getintervaltable(Global.myOctree);
	/*
	for (procid = 0; procid <= Global.myID; procid++) {
	    fprintf(stderr, "interval[%d] = {%d, %d, %d}\n", procid,
		    intervaltable[procid].x << 1, intervaltable[procid].y << 1,
		    intervaltable[procid].z << 1);
	}
	*/

	bytesent = 0;
	maxbuf = malloc(maxbufsize) ;
	if (maxbuf == NULL) {
	    fprintf(stderr, "Thread %d: Cannot allocate send buffer\n", Global.myID);
	    MPI_Abort(MPI_COMM_WORLD, ERROR);
	    exit(1);
	}

	/* Try to read max number of CVM records as allowed */
	recordcount = fread(maxbuf, sizeof(cvmrecord_t),
			    maxbufsize / sizeof(cvmrecord_t), fp);

	if (recordcount != maxbufsize / sizeof(cvmrecord_t)) {
	    fprintf(stderr, "Thread %d: Cannot read-init buffer\n", Global.myID);
	    MPI_Abort(MPI_COMM_WORLD, ERROR);
	    exit(1);
	}

	/* start with proc 0 */
	procid = 0;

	while (procid < Global.myID) { /* repeatedly fill the buffer */
	    point_t searchpoint, *point;
	    int newreads;

	    /* we have recordcount to work with */
	    cvmrecord = (cvmrecord_t *)maxbuf;

	    while (procid < Global.myID) { /* repeatedly send out data */
		searchpoint.x = intervaltable[procid + 1].x << 1;
		searchpoint.y = intervaltable[procid + 1].y << 1;
		searchpoint.z = intervaltable[procid + 1].z << 1;

		offset = zsearch(cvmrecord, recordcount, Global.theCVMRecordSize,
				 &searchpoint);

		point = (point_t *)(cvmrecord + offset);

		if ((point->x != searchpoint.x) ||
		    (point->y != searchpoint.y) ||
		    (point->z != searchpoint.z)) {
		    break;
		} else {
		    bytecount = offset * sizeof(cvmrecord_t);
		    MPI_Send(cvmrecord, bytecount, MPI_CHAR, procid,
			     CVMRECORD_MSG, comm_solver);
		    /*
		    fprintf(stderr,
			    "Procid = %d offset = %qd bytecount = %d\n",
			    procid, (int64_t)bytesent, bytecount);
		    */

		    bytesent += bytecount;

		    /* prepare for the next processor */
		    recordcount -= offset;
		    cvmrecord = (cvmrecord_t *)point;
		    procid++;
		}
	    }

	    /* Move residual data to the beginning of the buffer
	       and try to fill the newly free space */
	    bufferedbytes = sizeof(cvmrecord_t) * recordcount;
	    memmove(maxbuf, cvmrecord, bufferedbytes);
	    newreads = fread((char *)maxbuf + bufferedbytes,
			     sizeof(cvmrecord_t), maxcount - recordcount, fp);
	    recordcount += newreads;

	    if (newreads == 0)
		break;
	}

	free(maxbuf);

	/* I am supposed to accomodate the remaining octants */
	bytecount = statbuf.st_size - bytesent;

	cvmrecord = (cvmrecord_t *)malloc(bytecount);
	if (cvmrecord == NULL) {
	    fprintf(stderr, "Thread %d: out of memory for %d bytes\n",
		    Global.myID, bytecount);
	    MPI_Abort(MPI_COMM_WORLD, ERROR);
	    exit(1);
	}

	/* fseek exiting the for loop has file cursor propertly */
	if (fseeko(fp, bytesent, SEEK_SET) != 0) {
	    fprintf(stderr, "Thread %d: fseeko failed\n", Global.myID);
	    MPI_Abort(MPI_COMM_WORLD, ERROR);
	    exit(1);
	}

	if (fread(cvmrecord, 1, bytecount, fp) != (size_t)bytecount) {
	    fprintf(stderr, "Thread %d: fail to read the last chunk\n",
		    Global.myID);
	    MPI_Abort(MPI_COMM_WORLD, ERROR);
	    exit(1);
	}

	/*
	  fprintf(stderr, "Procid = %d offset = %qd bytecount = %d\n",
	  Global.myID, (int64_t)bytesent, bytecount);
	*/

	fclose(fp);

    } else {
	/* wait for my turn till PE(n - 1) tells me to go ahead */

	MPI_Status status;

	MPI_Probe(Global.theGroupSize - 1, CVMRECORD_MSG, comm_solver, &status);
	MPI_Get_count(&status, MPI_CHAR, &bytecount);

	cvmrecord = (cvmrecord_t *)malloc(bytecount);
	if (cvmrecord == NULL) {
	    fprintf(stderr, "Thread %d: out of memory\n", Global.myID);
	    MPI_Abort(MPI_COMM_WORLD, ERROR);
	    exit(1);
	}

	MPI_Recv(cvmrecord, bytecount, MPI_CHAR, Global.theGroupSize - 1,
		 CVMRECORD_MSG, comm_solver,	 &status);

    }

    /* Every processor should set these parameters correctly */
    Global.theCVMRecordCount = bytecount / sizeof(cvmrecord_t);
    if (Global.theCVMRecordCount * sizeof(cvmrecord_t) != (size_t)bytecount) {
	fprintf(stderr, "Thread %d: received corrupted CVM data\n",
		Global.myID);
	MPI_Abort(MPI_COMM_WORLD, ERROR);
	exit(1);
    }

    return cvmrecord;
}



/**
 * setrec: Search the CVM record array to obtain the material property of
 *	   a leaf octant.
 *
 */
void setrec(octant_t *leaf, double ticksize, void *data)
{
    cvmrecord_t *agghit;
    edata_t *edata;
    etree_tick_t x, y, z;
    etree_tick_t halfticks;
    point_t searchpoint;

    edata = (edata_t *)data;

    halfticks = (tick_t)1 << (PIXELLEVEL - leaf->level - 1);

    edata->edgesize = ticksize * halfticks * 2;

    searchpoint.x = x = leaf->lx + halfticks;
    searchpoint.y = y = leaf->ly + halfticks;
    searchpoint.z = z = leaf->lz + halfticks;

    if ((x * ticksize >= Param.theDomainX) ||
	(y * ticksize >= Param.theDomainY) ||
	(z * ticksize >= Param.theDomainZ)) {
	/* Center point out the bound. Set Vs to force split */
	edata->Vs = Param.theFactor * edata->edgesize / 2;
    } else {
	int offset;

	/* map the coordinate from the octor address space to the
	   etree address space */
	searchpoint.x = x << 1;
	searchpoint.y = y << 1;
	searchpoint.z = z << 1;

	/* Inbound */
	offset = zsearch(Global.theCVMRecord, Global.theCVMRecordCount, Global.theCVMRecordSize,
			 &searchpoint);
	if (offset < 0) {
	    fprintf(stderr, "setrec: fatal error\n");
	    MPI_Abort(MPI_COMM_WORLD, ERROR);
	    exit(1);
	}

	agghit = Global.theCVMRecord + offset;
	edata->Vs = agghit->Vs;
	edata->Vp = agghit->Vp;
	edata->rho = agghit->density;

	/* Adjust the Vs */
	edata->Vs = (edata->Vs < Param.theVsCut) ? Param.theVsCut : edata->Vs;
    }

    return;
}
#endif	/* USECVMDB */


/**
 * mesh_generate: Generate and partition an unstructured octree mesh.
 *
 */
static void
mesh_generate()
{

    /*----  Generate and partition an unstructured octree mesh ----*/
    MPI_Barrier(comm_solver);
    Timer_Start("Octor Newtree");
    if (Global.myID == 0) {
	fprintf(stdout, "octor_newtree            ... ");
    }
    Global.myOctree = octor_newtree( Param.theDomainX, Param.theDomainY, Param.theDomainZ,
			      sizeof(edata_t), Global.myID, Global.theGroupSize,
			      comm_solver, get_surface_shift());

    /* NOTE: If you want to see the carving process, replace by:
        Global.myOctree = octor_newtree( Param.theDomainX, Param.theDomainY, Param.theDomainZ,
                                  sizeof(edata_t), Global.myID, Global.theGroupSize,
                                  comm_solver, 0);
     */

    if (Global.myOctree == NULL) {
	fprintf(stderr, "Thread %d: mesh_generate: fail to create octree\n",
		Global.myID);
	MPI_Abort(MPI_COMM_WORLD, ERROR);
	exit(1);
    }
    MPI_Barrier(comm_solver);
    Timer_Stop("Octor Newtree");
    if (Global.myID == 0) {
	fprintf(stdout, "done : %9.2f seconds\n", Timer_Value("Octor Newtree", 0) );
    }

    /* Essential for DRM implementation */
    if (Param.drmImplement == YES) {
    	drm_fix_coordinates(Global.myOctree->ticksize);
    }

#ifdef USECVMDB
    Global.theCVMQueryStage = 0; /* Query CVM database to refine the mesh */
#else
     /* Use flat data record file and distibute the data in memories */
    if (Global.myID == 0) {
	fprintf(stdout, "slicing CVMDB ...");
    }
    Timer_Start("Slice CVM");
    Global.theCVMRecord = sliceCVM(Param.theCVMFlatFile);
    MPI_Barrier(comm_solver);
    Timer_Stop("Slice CVM");
    if (Global.theCVMRecord == NULL) {
	fprintf(stderr, "Thread %d: Error obtaining the CVM records from %s\n",
		Global.myID, Param.theCVMFlatFile);
	MPI_Abort(MPI_COMM_WORLD, ERROR);
	exit(1);
    };
    if (Global.myID == 0) {
	fprintf(stdout, "done : %9.2f seconds\n", Timer_Value("Slice CVM", 0));
    }
#endif

    Timer_Start("Octor Refinetree");
    if (Global.myID == 0) {
	fprintf(stdout, "octor_refinetree         ... ");
    }
    if (octor_refinetree(Global.myOctree, toexpand, setrec) != 0) {
	fprintf(stderr, "Thread %d: mesh_generate: fail to refine octree\n",
		Global.myID);
	MPI_Abort(MPI_COMM_WORLD, ERROR);
	exit(1);
    }
    MPI_Barrier(comm_solver);
    Timer_Stop("Octor Refinetree");
    if (Global.myID == 0) {
	fprintf(stdout, "done : %9.2f seconds\n", Timer_Value("Octor Refinetree", 0));
    }

    Timer_Start("Octor Balancetree");
    if (Global.myID == 0) {
	fprintf(stdout, "octor_balancetree        ... ");
    }
#ifdef USECVMDB
    Global.theCVMQueryStage = 1; /* Query CVM database for balance operation */
#endif
    if (octor_balancetree(Global.myOctree, setrec) != 0) {
	fprintf(stderr, "Thread %d: mesh_generate: fail to balance octree\n",
		Global.myID);
	MPI_Abort(MPI_COMM_WORLD, ERROR);
	exit(1);
    }
    MPI_Barrier(comm_solver);
    Timer_Stop("Octor Balancetree");
    if (Global.myID == 0) {
	fprintf(stdout, "done : %9.2f seconds\n", Timer_Value("Octor Balancetree", 0));
    }

    /**
     * Carve buildings:
     * First pass may leave the first-leaf as an air element */
    if ( Param.includeBuildings == YES ) {
        Timer_Start("First Carve Buildings");
        if (Global.myID == 0) {
            fprintf(stdout, "octor_carvebuildings 1   ... ");
        }
        /* NOTE: If you want to see the carving process, comment next line */
        octor_carvebuildings(Global.myOctree, 1, bldgs_nodesearch);
        MPI_Barrier(comm_solver);
        Timer_Stop("First Carve Buildings");
        if (Global.myID == 0) {
            fprintf( stdout, "done : %9.2f seconds\n",
                     Timer_Value("First Carve Buildings", 0) );
        }
    }

    Timer_Start("Octor Partitiontree");
    if (Global.myID == 0) {
	fprintf(stdout, "octor_partitiontree      ... ");
    }
    if (octor_partitiontree(Global.myOctree, bldgs_nodesearch) != 0) {
	fprintf(stderr, "Thread %d: mesh_generate: fail to balance load\n",
		Global.myID);
	MPI_Abort(MPI_COMM_WORLD, ERROR);
	exit(1);
    }
    MPI_Barrier(comm_solver);
    Timer_Stop("Octor Partitiontree");
    if (Global.myID == 0) {
	fprintf(stdout, "done : %9.2f seconds\n", Timer_Value("Octor Partitiontree", 0));
    }

    /**
     * Carve buildings:
     * Second pass to eliminate elements left behind in the first pass */
    if ( Param.includeBuildings == YES ) {
    	Timer_Start("Second Carve Buildings");
    	if (Global.myID == 0) {
    		fprintf(stdout, "octor_carvebuildings 2   ... ");
    	}
    	
    	/*NOTE:no second carving needed anymore yigit */
    	
    	//octor_carvebuildings(Global.myOctree, 0, bldgs_nodesearch);
    	MPI_Barrier(comm_solver);
    	Timer_Stop("Second Carve Buildings");
    	if (Global.myID == 0) {
    		fprintf( stdout, "done : %9.2f seconds\n",
    				Timer_Value("Second Carve Buildings", 0) );
    	}
    }


    Timer_Start("Octor Extractmesh");
    if (Global.myID == 0) {
	fprintf(stdout, "octor_extractmesh        ... ");
    }
    Global.myMesh = octor_extractmesh(Global.myOctree, bldgs_nodesearch);
    if (Global.myMesh == NULL) {
	fprintf(stderr, "Thread %d: mesh_generate: fail to extract mesh\n",
		Global.myID);
	MPI_Abort(MPI_COMM_WORLD, ERROR);
	exit(1);
    }
    MPI_Barrier(comm_solver);
    Timer_Stop("Octor Extractmesh");
    if (Global.myID == 0) {
	fprintf(stdout, "done : %9.2f seconds\n", Timer_Value("Octor Partitiontree", 0));
    }

    Timer_Start( "Mesh correct properties" );
    /* Re-populates the mesh with actual values from the CVM-etree */

    mesh_correct_properties( Global.theCVMEp );

    MPI_Barrier( comm_solver );
    Timer_Stop( "Mesh correct properties" );
    if (Global.myID == 0) {
	fprintf( stdout, " : %9.2f seconds\n",
		 Timer_Value( "Mesh correct properties", 0 ) );
    }


#ifdef USECVMDB
    /* Close the material database */
    etree_close(Global.theCVMEp);
#else
    free(Global.theCVMRecord);
#endif /* USECVMDB */
}


/**
 * toexpand: Instruct the Octor library whether a leaf octant needs to
 *	     be expanded or not. Return 1 if true, 0 otherwise.
 *
 */
static int32_t
toexpand(octant_t *leaf, double ticksize, const void *data) {

	if ( data == NULL ) {
		return 1;
	}

	int      res;
	edata_t *edata = (edata_t *)data;

	if ( Param.includeBuildings == YES ) {
		res = bldgs_toexpand( leaf, ticksize, edata, Param.theFactor );
		if ( res != -1 ) {
			return res;
		}
	}

	if ( Param.drmImplement == YES) {
		//if( Param.drmImplement == YES && Param.theDrmPart != PART1 ) {
		res = drm_toexpand( leaf, ticksize, edata );
		if ( res != -1 ) {
			return res;
		}
	}

	return vsrule( edata, Param.theFactor );
}

/**
 * bulkload: Append the data to the end of the mesh database. Return 0 if OK,
 *	     -1 on error.
 *
 */
static int32_t
bulkload(etree_t *mep, mrecord_t *partTable, int32_t count)
{
    int index;

    for (index = 0; index < count; index++) {
	void *payload = &partTable[index].mdata;

	if (etree_append(mep, partTable[index].addr, payload) != 0) {
	    /* Append error */
	    return -1;
	}
    }

    return 0;
}


/** Enumeration of the counters used in the mesh statistics */
enum mesh_stat_count_t {
    ELEMENT_COUNT, NODE_COUNT, DANGLING_COUNT, HARBORED_COUNT, MESH_COUNT_LENGTH
};



static void
mesh_print_stat_imp( int32_t* st, int group_size, FILE* out )
{
    int pid;
    global_id_t total_count[MESH_COUNT_LENGTH] = { 0, 0, 0, 0 };

    fputs( "\n"
	   "# ------------------------------------------------------------\n"
	   "# Mesh statistics:\n"
	   "# ------------------------------------------------------------\n"
	   "# Rank    Elements       Nodes     D-nodes     H-nodes\n", out );

    for (pid = 0; pid < group_size; pid++) {
	fprintf( out, "%06d %11d %11d %11d %11d\n", pid, st[ELEMENT_COUNT],
		 st[NODE_COUNT], st[DANGLING_COUNT], st[HARBORED_COUNT] );

	/* add to total count */
	total_count[ELEMENT_COUNT]  += st[ELEMENT_COUNT];
	total_count[NODE_COUNT]	    += st[NODE_COUNT];
	total_count[DANGLING_COUNT] += st[DANGLING_COUNT];
	total_count[HARBORED_COUNT] += st[HARBORED_COUNT];

	st += MESH_COUNT_LENGTH;	/* move to next row */
    }

    fputs( "\n\n"
	    "# ------------------------------------------------------------\n"
	   "# Total\n"
	   "# ------------------------------------------------------------\n",
	   out );

    fprintf( out, "       %11"INT64_FMT" %11"INT64_FMT" %11"INT64_FMT
	     " %11"INT64_FMT"\n\n",
	     total_count[ELEMENT_COUNT], total_count[NODE_COUNT],
	     total_count[DANGLING_COUNT], total_count[HARBORED_COUNT] );

    /* copy totals to static globals */
    /* TODO this should be computed through different means */
    Global.theETotal  = total_count[ELEMENT_COUNT];
    Global.theNTotal  = total_count[NODE_COUNT];


    /* output aggregate information to the monitor file / stdout */
    monitor_print( "\nMesh information\n"
		   "Total number of elements:       %11"INT64_FMT"\n"
		   "Total number of nodes:          %11"INT64_FMT"\n"
		   "Total number of dangling nodes: %11"INT64_FMT"\n",
		   total_count[ELEMENT_COUNT], total_count[NODE_COUNT],
		   total_count[DANGLING_COUNT] );
}


static int
mesh_collect_print_stats( local_id_t mesh_stat[MESH_COUNT_LENGTH], int my_id,
			  int group_size, const char* fname )
{
    local_id_t* st = NULL;

    if (0 == my_id) { /* only the root node allocates memory */
	XMALLOC_VAR_N( st, local_id_t, (group_size * MESH_COUNT_LENGTH) );
    }

    MPI_Gather( mesh_stat, MESH_COUNT_LENGTH, MPI_INT,
		st,        MESH_COUNT_LENGTH, MPI_INT, 0, comm_solver );

    if (0 == my_id) { /* the root node prints the stats */
        const size_t bufsize = 1048576;  // 1MB
	FILE* out = hu_fopen( Param.theMeshStatFilename, "w" );

	setvbuf( out, NULL, _IOFBF, bufsize );
	mesh_print_stat_imp( st, group_size, out );
	hu_fclosep( &out );
	xfree_int32_t( &st );
    }

    return 0;
}


static void
mesh_printstat_imp( const mesh_t* mesh, int my_id, int group_size,
		    const char* fname )
{
    local_id_t mesh_stat[MESH_COUNT_LENGTH];

    mesh_stat[ ELEMENT_COUNT  ] = mesh->lenum;
    mesh_stat[ NODE_COUNT     ] = mesh->lnnum;
    mesh_stat[ DANGLING_COUNT ] = mesh->ldnnum;
    mesh_stat[ HARBORED_COUNT ] = mesh->nharbored;

    mesh_collect_print_stats( mesh_stat, my_id, group_size, fname );
}


/**
 * Gather and print mesh statistics to a file with the given name.
 *
 * \param fname Name of the file where the statistics should be stored.
 */
static void
mesh_print_stat( const octree_t* oct, const mesh_t* mesh, int my_id,
		 int group_size, const char* fname )
{
    /* collective function calls */
    int32_t gmin = octor_getminleaflevel( oct, GLOBAL );
    int32_t gmax = octor_getmaxleaflevel( oct, GLOBAL );

    mesh_printstat_imp( mesh, my_id, group_size, fname );

    if (Global.myID == 0) {
	monitor_print( "Maximum leaf level = %d\n", gmax );
	monitor_print( "Minimum leaf level = %d\n", gmin );
    }
}


/**
 * Join elements and nodes, and send to Thread 0 for output.
 */
static void
mesh_output()
{
    int32_t eindex;
    int32_t remains, batch, batchlimit, idx;
    mrecord_t *partTable;

    Timer_Start("Mesh Out");

    batchlimit = BATCH;

    /* Allocate a fixed size buffer space to store the join results */
    partTable = (mrecord_t *)calloc(batchlimit, sizeof(mrecord_t));
    if (partTable == NULL) {
	fprintf(stderr,	 "Thread %d: mesh_output: out of memory\n", Global.myID);
	MPI_Abort(MPI_COMM_WORLD, ERROR);
	exit(1);
    }

    if (Global.myID == 0) {
	etree_t *mep;
	int32_t procid;

	printf("mesh_output ... ");

	mep = etree_open(Param.mesh_etree_output_file, O_CREAT|O_RDWR|O_TRUNC, 0,
			 sizeof(mdata_t),3);
	if (mep == NULL) {
	    fprintf(stderr, "Thread 0: mesh_output: ");
	    fprintf(stderr, "cannot create mesh etree\n");
	    MPI_Abort(MPI_COMM_WORLD, ERROR);
	    exit(1);
	}

	/* Begin an appending operation */
	if (etree_beginappend(mep, 1) != 0) {
	    fprintf(stderr, "Thread 0: mesh_output: \n");
	    fprintf(stderr, "cannot begin an append operation\n");
	    MPI_Abort(MPI_COMM_WORLD, ERROR);
	    exit(1);
	}

	eindex = 0;
	while (eindex < Global.myMesh->lenum) {
	    remains = Global.myMesh->lenum - eindex;
	    batch = (remains < batchlimit) ? remains : batchlimit;

	    for (idx = 0; idx < batch; idx++) {
		mrecord_t *mrecord;
		int32_t whichnode;
		int32_t localnid0;

		mrecord = &partTable[idx];

		/* Fill the address field */
		localnid0 = Global.myMesh->elemTable[eindex].lnid[0];

		mrecord->addr.x = Global.myMesh->nodeTable[localnid0].x;
		mrecord->addr.y = Global.myMesh->nodeTable[localnid0].y;
		mrecord->addr.z = Global.myMesh->nodeTable[localnid0].z;
		mrecord->addr.level = Global.myMesh->elemTable[eindex].level;
		mrecord->addr.type = ETREE_LEAF;

		/* Find the global node ids for the vertices */
		for (whichnode = 0; whichnode < 8; whichnode++) {
		    int32_t localnid;
		    int64_t globalnid;

		    localnid = Global.myMesh->elemTable[eindex].lnid[whichnode];
		    globalnid = Global.myMesh->nodeTable[localnid].gnid;

		    mrecord->mdata.nid[whichnode] = globalnid;
		}

		/* data points to mdata_t type */
		memcpy(&mrecord->mdata.edgesize,
		       Global.myMesh->elemTable[eindex].data,
		       sizeof(edata_t));

		eindex++;
	    } /* for a batch */

	    if (bulkload(mep, partTable, batch) != 0) {
		fprintf(stderr, "Thread 0: mesh_output: ");
		fprintf(stderr, "error bulk-loading data\n");
		MPI_Abort(MPI_COMM_WORLD, ERROR);
		exit(1);
	    }
	} /* for all the elements Thread 0 has */

	/* Receive data from other processors */
	for (procid = 1; procid < Global.theGroupSize; procid++) {
	    MPI_Status status;
	    int32_t rcvbytecount;

	    /* Signal the next processor to go ahead */
	    MPI_Send(NULL, 0, MPI_CHAR, procid, GOAHEAD_MSG, comm_solver);

	    while (1) {
		MPI_Probe(procid, MESH_MSG, comm_solver, &status);
		MPI_Get_count(&status, MPI_CHAR, &rcvbytecount);

		batch = rcvbytecount / sizeof(mrecord_t);

		MPI_Recv(partTable, rcvbytecount, MPI_CHAR, procid,
			 MESH_MSG, comm_solver, &status);

		if (batch == 0) {
		    /* Done */
		    break;
		}

		if (bulkload(mep, partTable, batch) != 0) {
		    fprintf(stderr, "Thread 0: mesh_output: ");
		    fprintf(stderr, "cannot bulkloading data from ");
		    fprintf(stderr, "Thread %d\n", procid);
		    MPI_Abort(MPI_COMM_WORLD, ERROR);
		    exit(1);
		}
	    } /* while there is more data to be received from procid */
	} /* for all the processors */

	/* End the appending operation */
	etree_endappend(mep);

	/* Close the mep to ensure the data is on disk */
	if (etree_close(mep) != 0) {
	    fprintf(stderr, "Thread 0: mesh_output ");
	    fprintf(stderr, "error closing the etree database\n");
	    MPI_Abort(MPI_COMM_WORLD, ERROR);
	    exit(1);
	}

    } else {
	/* Processors other than 0 needs to send data to 0 */
	int32_t sndbytecount;
	MPI_Status status;

	/* Wait for me turn */
	MPI_Recv(NULL, 0, MPI_CHAR, 0, GOAHEAD_MSG, comm_solver, &status);

	eindex = 0;
	while (eindex < Global.myMesh->lenum) {
	    remains = Global.myMesh->lenum - eindex;
	    batch = (remains < batchlimit) ? remains : batchlimit;

	    for (idx = 0; idx < batch; idx++) {
		mrecord_t *mrecord;
		int32_t whichnode;
		int32_t localnid0;

		mrecord = &partTable[idx];

		/* Fill the address field */
		localnid0 = Global.myMesh->elemTable[eindex].lnid[0];

		mrecord->addr.x = Global.myMesh->nodeTable[localnid0].x;
		mrecord->addr.y = Global.myMesh->nodeTable[localnid0].y;
		mrecord->addr.z = Global.myMesh->nodeTable[localnid0].z;
		mrecord->addr.level = Global.myMesh->elemTable[eindex].level;
		mrecord->addr.type = ETREE_LEAF;

		/* Find the global node ids for the vertices */
		for (whichnode = 0; whichnode < 8; whichnode++) {
		    int32_t localnid;
		    int64_t globalnid;

		    localnid = Global.myMesh->elemTable[eindex].lnid[whichnode];
		    globalnid = Global.myMesh->nodeTable[localnid].gnid;

		    mrecord->mdata.nid[whichnode] = globalnid;
		}

		memcpy(&mrecord->mdata.edgesize,
		       Global.myMesh->elemTable[eindex].data,
		       sizeof(edata_t));

		eindex++;
	    } /* for a batch */


	    /* Send data to proc 0 */
	    sndbytecount = batch * sizeof(mrecord_t);
	    MPI_Send(partTable, sndbytecount, MPI_CHAR, 0, MESH_MSG,
		     comm_solver);
	} /* While there is data left to be sent */

	/* Send an empty message to indicate the end of my transfer */
	MPI_Send(NULL, 0, MPI_CHAR, 0, MESH_MSG, comm_solver);
    }

    /* Free the memory for the partial join results */
    free(partTable);

    Timer_Stop("Mesh Out");

    if (Global.myID == 0) {
	printf("done : %9.2f seconds\n", Timer_Value("Mesh Out", 0) );
    }

    return;
}


/*-----------Computation routines ------------------------------*/

/*
   Macros to facitilate computation

   INTEGRAL_1: Integral_Delfixl_Delfjxl()
   INTEGRAL_2: Integral_Delfixl_Delfjxm()
 */

#define INTEGRAL_1(xki, xkj, xli, xlj, xmi, xmj) \
(4.5 * xki * xkj * (1 + xli * xlj / 3) * (1 + xmi * xmj / 3) / 8)

#define INTEGRAL_2(xki, xlj, xmi, xmj) \
(4.5 * xki * xlj * (1 + xmi * xmj / 3) / 8)

#define DS_TOTAL_INTERVALS	    40
#define DS_TOTAL_PARAMETERS	     6

/**
 * Compute histograms for xi, zeta and associated values to understand
 * what is happenning with those parameters involved the damping and
 * delta T.
 */
static void
damping_statistics (
	double min_xi,
	double max_xi,
	double min_zeta,
	double max_zeta,
	double min_VsVp,
	double max_VsVp,
	double min_VpVsZ,
	double max_VpVsZ,
	double min_Vs,
	double max_Vs
	)
{
    static const int totalintervals  = DS_TOTAL_INTERVALS;
    static const int totalparameters = DS_TOTAL_PARAMETERS;

    int interval, parameter, row, col, matrixelements;

    double  min_VpVs, max_VpVs;

    double  themins[DS_TOTAL_PARAMETERS],
	    themaxs[DS_TOTAL_PARAMETERS],
	    spacing[DS_TOTAL_PARAMETERS];

    int32_t counters[DS_TOTAL_PARAMETERS][DS_TOTAL_INTERVALS],
	    global_counter[DS_TOTAL_PARAMETERS][DS_TOTAL_INTERVALS],
	    global_total[DS_TOTAL_PARAMETERS],
	    eindex;

    /* Initializing clue values and variables */

    min_VpVs = 1 / max_VsVp;
    max_VpVs = 1 / min_VsVp;

    themins[0] = min_zeta;
    themins[1] = min_xi;
    themins[2] = min_VsVp;
    themins[3] = min_VpVs;
    themins[4] = min_VpVsZ;
    themins[5] = min_Vs;

    themaxs[0] = max_zeta;
    themaxs[1] = max_xi;
    themaxs[2] = max_VsVp;
    themaxs[3] = max_VpVs;
    themaxs[4] = max_VpVsZ;
    themaxs[5] = max_Vs;

    for ( row = 0; row < totalparameters; row++ )
    {
	for ( col = 0; col < totalintervals; col++ )
	{
	    counters[row][col] = 0;
	}
	global_total[row] = 0;
    }

    for ( row = 0; row < totalparameters; row++ )
    {
	spacing[row] = ( themaxs[row] - themins[row] ) / totalintervals;
    }

    /* loop over the elements */
    for ( eindex = 0; eindex < Global.myMesh->lenum; eindex++)
    {
	/* loop variables */
	elem_t	*elemp;
	edata_t *edata;
	double	 a, b,
		 omega,
		 elementvalues[6];

	/* capturing the elements */
	elemp = &Global.myMesh->elemTable[eindex];
	edata = (edata_t *)elemp->data;

	/* the parameteres */
	elementvalues[0] = 10 / edata->Vs;
	  /* (edata->Vs < 1500) ? 25 / edata->Vs : 5 / edata->Vs; */
	  /* zeta */
	omega = 3.46410161514 / ( edata->edgesize / edata->Vp );     /* freq in rad */
	a = elementvalues[0] * Global.theABase;			    /* a     */
	b = elementvalues[0] * Global.theBBase;			    /* b     */
	elementvalues[1] = ( a / (2 * omega)) + ( b * omega / 2 );  /* xi    */
	elementvalues[2] = ( edata->Vs / edata->Vp);		    /* Vs/Vp */
	elementvalues[3] = edata->Vp / edata->Vs;		    /* Vp/Vs */
	elementvalues[4] = elementvalues[0] * ( edata->Vp / edata->Vs );
	/* Vp/Vs*zeta  */
	elementvalues[5] = edata->Vs;				    /* Vs    */

	/* loop over the parameters */
	for ( parameter = 0; parameter < totalparameters; parameter++ )
	{
	    /* loop over each interval */
	    for ( interval = 0; interval < totalintervals; interval++)
	    {
		/* loop variables */
		double liminf, limsup;

		/* histogram limits */
		liminf = themins[parameter] + (interval * spacing[parameter]);
		limsup = liminf + spacing[parameter];

		/* for the last interval adjust to the max value */
		if ( interval == totalintervals-1 )
		{
		    limsup = themaxs[parameter];
		}

		/* counting elements within the interval */
		if ( ( elementvalues[parameter] >  liminf ) &&
		     ( elementvalues[parameter] <= limsup ) )
		{
		    counters[parameter][interval]++;
		}
	    } /* ends loop on intervals */
	} /* ends loop on parameters */
    } /*ends loop on elements */

    /* add all counting results from each processor */
    matrixelements = totalparameters * totalintervals;
    MPI_Reduce (&counters[0][0], &global_counter[0][0], matrixelements,
		MPI_INT, MPI_SUM, 0, comm_solver);
    MPI_Bcast (&global_counter[0][0], matrixelements, MPI_INT,0,comm_solver);

    /* sums the total of elements for each histogram */
    if (Global.myID == 0)
    {
	for ( parameter = 0; parameter < totalparameters; parameter++)
	{
	    global_counter[parameter][0]++;
	    for ( interval = 0; interval < totalintervals; interval++)
	    {
		global_total[parameter] = global_total[parameter]
		    + global_counter[parameter][interval];
	    }
	}
    }

    /* MPI Barrier */
    MPI_Barrier( comm_solver );

    /* prints to the terminal the histograms */
    if (Global.myID == 0)
    {
	/* header to identify each column */
	printf("\n\n\tThe histograms of the following parameters: \n\n");
	printf("\t 1. Zeta\n");
	printf("\t 2. Xi\n");
	printf("\t 3. Vs/Vp\n");
	printf("\t 4. Vp/Vs\n");
	printf("\t 5. Vp/Vs*zeta\n");
	printf("\t 6. Vs\n\n");
	printf("\tAre given in the following table\n");
	printf("\t(each column is one of the parameters)\n\n\t");

	/* printing the histograms */
	for ( interval = 0; interval < totalintervals; interval++)
	{
	    for ( parameter = 0; parameter < totalparameters; parameter++)
	    {
		printf("%12d",global_counter[parameter][interval]);
	    }
	    printf("\n\t");
	}

	/* prints the total of elements for each column */
	printf("\n\tTotals:\n\n\t");
	for ( parameter = 0; parameter < totalparameters; parameter++)
	{
	    printf("%12d",global_total[parameter]);
	}

	/* prints the interval witdth */
	printf("\n\n\tAnd the intervals width is:");
	for ( parameter = 0; parameter < totalparameters; parameter++)
	{
	    printf("\n\t %2d. %.6f ",parameter+1,spacing[parameter]);
	}
	printf ("\n\n");
	fflush (stdout);
    }

    return;
} /* end damping_statistics */


/**
 * Determine the limit values associated with the damping and delta_t problem.
 */
static void solver_set_critical_T()
{
    int32_t eindex;			/* element index	 */

    double  min_h_over_Vp = 1e32;	/* the min h/Vp group	 */
    double  min_h_over_Vp_global;
    int32_t min_h_over_Vp_elem_index = -1;

    double  min_dt_factor_X = 1e32;	/* the min delta_t group */
    double  min_dt_factor_Z = 1e32,
	    min_dt_factor_X_global,
	    min_dt_factor_Z_global;
    int32_t min_dt_factor_X_elem_index = -1,
	    min_dt_factor_Z_elem_index = -1;

    double  min_zeta = 1e32;		/* the zeta group	 */
    double  max_zeta = 0,
	    min_zeta_global,
	    max_zeta_global;
    int32_t min_zeta_elem_index = -1,
	    max_zeta_elem_index = -1;

    double  min_xi = 1e32;		/* the xi group		 */
    double  max_xi = 0,
	    min_xi_global,
	    max_xi_global;
    int32_t min_xi_elem_index = -1,
	    max_xi_elem_index = -1;

    double  min_VsVp = 1e32;		/* the Vs/Vp group	 */
    double  min_VsVp_global,
	    max_VsVp = 0,
	    max_VsVp_global;
    int32_t min_VsVp_elem_index = -1,
	    max_VsVp_elem_index = -1;

    double  min_VpVsZ = 1e32;		/* the Vp/Vs group	 */
    double  min_VpVsZ_global,
	    max_VpVsZ = 0,
	    max_VpVsZ_global;
    int32_t min_VpVsZ_elem_index = -1,
	    max_VpVsZ_elem_index = -1;

    double  min_Vs = 1e32;		/* the Vs group		 */
    double  min_Vs_global,
	    max_Vs = 0,
	    max_Vs_global;
    int32_t min_Vs_elem_index = -1,
	    max_Vs_elem_index = -1;

    /* Find the minima and maxima for all needed coefficients */
    /* Start loop over the mesh elements */
    for (eindex = 0; eindex < Global.myMesh->lenum; eindex++)
    {
	/* Loop local variables */

	elem_t	*elemp;	      /* pointer to the mesh database		      */
	edata_t *edata;	      /* pointer to the element data		      */

	double	 ratio;	      /* the h/Vp ratio				      */
	double	 zeta;	      /* the time domain zeta-damping		      */
	double	 xi;	      /* the freq domain xi-damping		      */
	double	 omega;	      /* the element associated freq from w=3.46*Vp/h */
	double	 a, b;	      /* the same constants we use for C = aM + bK    */
	double	 dt_factor_X; /* the factor of 0.577(1-xi)*h/Vp		      */
	double	 dt_factor_Z; /* the factor of 0.577(1-zeta)*h/Vp	      */
	double	 VsVp;	      /* the quotient Vs/Vp			      */
	double	 VpVsZ;	      /* the result of Vp / Vs * zeta		      */
	double	 Vs;	      /* the Vs					      */

	/* Captures the element */

	elemp = &Global.myMesh->elemTable[eindex];
	edata = (edata_t *)elemp->data;

	/* Calculate the clue quantities */

	ratio	    = edata->edgesize / edata->Vp;

	/* Old formula for damping */
	/* zeta	       = (edata->Vs < 1500) ? 25 / edata->Vs : 5 / edata->Vs; */
	/* New formula acording to Graves */

	zeta	    = 10 / edata->Vs;

	omega	    = 3.46410161514 / ratio;
	a	    = zeta * Global.theABase;
	b	    = zeta * Global.theBBase;
	xi	    = ( a / (2 * omega)) + ( b * omega / 2 );
	dt_factor_X = 0.57735026919 * ( 1 - xi ) * ratio;
	dt_factor_Z = 0.57735026919 * ( 1 - zeta ) * ratio;
	VsVp	    = edata->Vs / edata->Vp;
	VpVsZ	    = zeta * ( edata->Vp / edata->Vs );
	Vs	    = edata->Vs;

	/* Updating for extreme values */

	/* ratio */
	if ( ratio < min_h_over_Vp )
	{
	    min_h_over_Vp = ratio;
	    min_h_over_Vp_elem_index = eindex;
	}

	/* dt_factors */
	if ( dt_factor_X < min_dt_factor_X )
	{
	    min_dt_factor_X = dt_factor_X;
	    min_dt_factor_X_elem_index = eindex;
	}
	if ( dt_factor_Z < min_dt_factor_Z )
	{
	    min_dt_factor_Z = dt_factor_Z;
	    min_dt_factor_Z_elem_index = eindex;
	}

	/* min_zeta and max_zeta */
	if ( zeta < min_zeta )
	{
	    min_zeta = zeta;
	    min_zeta_elem_index = eindex;
	}
	if ( zeta > max_zeta )
	{
	    max_zeta = zeta;
	    max_zeta_elem_index = eindex;
	}

	/* min_xi and max_xi */
	if ( xi < min_xi )
	{
	    min_xi = xi;
	    min_xi_elem_index = eindex;
	}
	if ( xi > max_xi )
	{
	    max_xi = xi;
	    max_xi_elem_index = eindex;
	}

	/* min Vs/Vp */
	if ( VsVp < min_VsVp )
	{
	    min_VsVp = VsVp;
	    min_VsVp_elem_index = eindex;
	}
	if ( VsVp > max_VsVp )
	{
	    max_VsVp = VsVp;
	    max_VsVp_elem_index = eindex;
	}

	/* min and max VpVsZ */
	if ( VpVsZ < min_VpVsZ )
	{
	    min_VpVsZ = VpVsZ;
	    min_VpVsZ_elem_index = eindex;
	}
	if ( VpVsZ > max_VpVsZ )
	{
	    max_VpVsZ = VpVsZ;
	    max_VpVsZ_elem_index = eindex;
	}

	/* min Vs */
	if ( Vs < min_Vs )
	{
	    min_Vs = Vs;
	    min_Vs_elem_index = eindex;
	}
	if ( Vs > max_Vs )
	{
	    max_Vs = Vs;
	    max_Vs_elem_index = eindex;
	}

    } /* End of the loop over the mesh elements */

    /* Reducing to global values */
    MPI_Reduce(&min_h_over_Vp,	 &min_h_over_Vp_global,	  1, MPI_DOUBLE, MPI_MIN, 0, comm_solver);
    if ( Param.theDampingStatisticsFlag == 1 )
    {
	MPI_Reduce(&min_dt_factor_X, &min_dt_factor_X_global, 1, MPI_DOUBLE, MPI_MIN, 0, comm_solver);
	MPI_Reduce(&min_dt_factor_Z, &min_dt_factor_Z_global, 1, MPI_DOUBLE, MPI_MIN, 0, comm_solver);
	MPI_Reduce(&min_zeta,	     &min_zeta_global,	      1, MPI_DOUBLE, MPI_MIN, 0, comm_solver);
	MPI_Reduce(&max_zeta,	     &max_zeta_global,	      1, MPI_DOUBLE, MPI_MAX, 0, comm_solver);
	MPI_Reduce(&min_xi,	     &min_xi_global,	      1, MPI_DOUBLE, MPI_MIN, 0, comm_solver);
	MPI_Reduce(&max_xi,	     &max_xi_global,	      1, MPI_DOUBLE, MPI_MAX, 0, comm_solver);
	MPI_Reduce(&min_VsVp,	     &min_VsVp_global,	      1, MPI_DOUBLE, MPI_MIN, 0, comm_solver);
	MPI_Reduce(&max_VsVp,	     &max_VsVp_global,	      1, MPI_DOUBLE, MPI_MAX, 0, comm_solver);
	MPI_Reduce(&min_VpVsZ,	     &min_VpVsZ_global,	      1, MPI_DOUBLE, MPI_MIN, 0, comm_solver);
	MPI_Reduce(&max_VpVsZ,	     &max_VpVsZ_global,	      1, MPI_DOUBLE, MPI_MAX, 0, comm_solver);
	MPI_Reduce(&min_Vs,	     &min_Vs_global,	      1, MPI_DOUBLE, MPI_MIN, 0, comm_solver);
	MPI_Reduce(&max_Vs,	     &max_Vs_global,	      1, MPI_DOUBLE, MPI_MAX, 0, comm_solver);
    }

    /* Inform everyone about the global values */
    MPI_Bcast(&min_h_over_Vp_global,   1, MPI_DOUBLE, 0, comm_solver);
    if ( Param.theDampingStatisticsFlag == 1 )
    {
	MPI_Bcast(&min_dt_factor_X_global, 1, MPI_DOUBLE, 0, comm_solver);
	MPI_Bcast(&min_dt_factor_Z_global, 1, MPI_DOUBLE, 0, comm_solver);
	MPI_Bcast(&min_zeta_global,	   1, MPI_DOUBLE, 0, comm_solver);
	MPI_Bcast(&max_zeta_global,	   1, MPI_DOUBLE, 0, comm_solver);
	MPI_Bcast(&min_xi_global,	   1, MPI_DOUBLE, 0, comm_solver);
	MPI_Bcast(&max_xi_global,	   1, MPI_DOUBLE, 0, comm_solver);
	MPI_Bcast(&min_VsVp_global,	   1, MPI_DOUBLE, 0, comm_solver);
	MPI_Bcast(&max_VsVp_global,	   1, MPI_DOUBLE, 0, comm_solver);
	MPI_Bcast(&min_VpVsZ_global,	   1, MPI_DOUBLE, 0, comm_solver);
	MPI_Bcast(&max_VpVsZ_global,	   1, MPI_DOUBLE, 0, comm_solver);
	MPI_Bcast(&min_Vs_global,	   1, MPI_DOUBLE, 0, comm_solver);
	MPI_Bcast(&max_Vs_global,	   1, MPI_DOUBLE, 0, comm_solver);
    }

    /* go for damping statistics */
    if ( Param.theDampingStatisticsFlag == 1 )
    {
	damping_statistics(min_xi_global,   max_xi_global,   min_zeta_global,  max_zeta_global,
			   min_VsVp_global, max_VsVp_global, min_VpVsZ_global, max_VpVsZ_global,
			   min_Vs_global,   max_Vs_global);
    }

    /* Static global variable for the critical delta t */
    Global.theCriticalT = min_h_over_Vp_global;

    /* Printing of information */
    MPI_Barrier( comm_solver );
    if (Global.myID == 0)
    {
	if ( Param.theDampingStatisticsFlag == 1 )
	{
	    printf("\n\n Critical delta t related information: \n\n");
	    printf("\t 1. The minimum h/Vp	   = %.6f \n", min_h_over_Vp_global);
	    printf("\t 2. The minimum dt X	   = %.6f \n", min_dt_factor_X_global);
	    printf("\t 3. The minimum dt Z	   = %.6f \n", min_dt_factor_Z_global);
	    printf("\t 4. The minimum zeta	   = %.6f \n", min_zeta_global);
	    printf("\t 5. The maximum zeta	   = %.6f \n", max_zeta_global);
	    printf("\t 6. The minimum xi	   = %.6f \n", min_xi_global);
	    printf("\t 7. The maximum xi	   = %.6f \n", max_xi_global);
	    printf("\t 8. The minimum Vs/Vp	   = %.6f \n", min_VsVp_global);
	    printf("\t 9. The maximum Vs/Vp	   = %.6f \n", max_VsVp_global);
	    printf("\t10. The minimum (Vp/Vs)*zeta = %.6f \n", min_VpVsZ_global);
	    printf("\t11. The maximum (Vp/Vs)*zeta = %.6f \n", max_VpVsZ_global);
	    printf("\t12. The minimum Vs	   = %.6f \n", min_Vs_global);
	    printf("\t13. The maximum Vs	   = %.6f \n", max_Vs_global);
	}
	else
	{
	    printf("\n\n Critical delta t related information: \n\n");
	    printf("\t The minimum h/Vp = %.6f \n\n", min_h_over_Vp_global);
	}
    }

#ifdef AUTO_DELTA_T
    /* Set the critical delta T */
    Param.theDeltaT	     = Global.theCriticalT;
    Param.theDeltaTSquared = Param.theDeltaT * Param.theDeltaT;

    /* Set the total steps */
    Param.theTotalSteps    = (int)(((Param.theEndT - Param.theStartT) / Param.theDeltaT));
#endif /* AUTO_DELTA_T */

    /* Printing location and element properties of the maximum values */
    if ( Param.theDampingStatisticsFlag == 1 )
    {
	/* Local variables */

	double	local_extremes[13],
		global_extremes[13];
	int32_t element_indices[13];
	int32_t extreme_index;

	local_extremes[0]  = min_h_over_Vp;
	local_extremes[1]  = min_dt_factor_X;
	local_extremes[2]  = min_dt_factor_Z;
	local_extremes[3]  = min_zeta;
	local_extremes[4]  = max_zeta;
	local_extremes[5]  = min_xi;
	local_extremes[6]  = max_xi;
	local_extremes[7]  = min_VsVp;
	local_extremes[8]  = max_VsVp;
	local_extremes[9]  = min_VpVsZ;
	local_extremes[10] = max_VpVsZ;
	local_extremes[11] = min_Vs;
	local_extremes[12] = max_Vs;

	global_extremes[0]  = min_h_over_Vp_global;
	global_extremes[1]  = min_dt_factor_X_global;
	global_extremes[2]  = min_dt_factor_Z_global;
	global_extremes[3]  = min_zeta_global;
	global_extremes[4]  = max_zeta_global;
	global_extremes[5]  = min_xi_global;
	global_extremes[6]  = max_xi_global;
	global_extremes[7]  = min_VsVp_global;
	global_extremes[8]  = max_VsVp_global;
	global_extremes[9]  = min_VpVsZ_global;
	global_extremes[10] = max_VpVsZ_global;
	global_extremes[11] = min_Vs_global;
	global_extremes[12] = max_Vs_global;

	element_indices[0]  = min_h_over_Vp_elem_index;
	element_indices[1]  = min_dt_factor_X_elem_index;
	element_indices[2]  = min_dt_factor_Z_elem_index;
	element_indices[3]  = min_zeta_elem_index;
	element_indices[4]  = max_zeta_elem_index;
	element_indices[5]  = min_xi_elem_index;
	element_indices[6]  = max_xi_elem_index;
	element_indices[7]  = min_VsVp_elem_index;
	element_indices[8]  = max_VsVp_elem_index;
	element_indices[9]  = min_VpVsZ_elem_index;
	element_indices[10] = max_VpVsZ_elem_index;
	element_indices[11] = min_Vs_elem_index;
	element_indices[12] = max_Vs_elem_index;

	/* Printing section title */
	MPI_Barrier( comm_solver );
	if (Global.myID == 0)
	{
	    printf("\n\t Their corresponding element properties and coordinates are: \n\n");
	}

	/* Loop over the six extreme values */
	MPI_Barrier( comm_solver );
	for ( extreme_index = 0; extreme_index < 13; extreme_index++ )
	{
	    MPI_Barrier( comm_solver );
	    if ( local_extremes[extreme_index] == global_extremes[extreme_index] )
	    {
		tick_t	 ldb[3];
		elem_t	*elemp;
		edata_t *edata;
		int lnid0 = Global.myMesh->elemTable[element_indices[extreme_index]].lnid[0];

		ldb[0] = Global.myMesh->nodeTable[lnid0].x;
		ldb[1] = Global.myMesh->nodeTable[lnid0].y;
		ldb[2] = Global.myMesh->nodeTable[lnid0].z;

		elemp  = &Global.myMesh->elemTable[element_indices[extreme_index]];
		edata  = (edata_t *)elemp->data;

		printf("\t For extreme value No. %d:", extreme_index + 1);
		printf("\n\t\t h = %.6f, Vp = %.6f Vs = %.6f rho = %.6f",
		       edata->edgesize, edata->Vp , edata->Vs, edata->rho);
		printf("\n\t\t by thread %d, element_coord = (%.6f, %.6f, %.6f)\n\n",
		       Global.myID, ldb[0] * Global.myMesh->ticksize, ldb[1] * Global.myMesh->ticksize,
		       ldb[2] * Global.myMesh->ticksize);
	    }
	    MPI_Barrier( comm_solver );
	} /* End of loop over the extreme values */

	if (Global.myID == 0) {
	    fflush (stdout);
	}
    } /* end if damping statistics */

    return;
} /* End solver_set_critical_T */


/**
 * Iterates through all processor to obtain the minimum * edgesize of the
 * mesh.
 */
static void get_minimum_edge()
{
    int32_t eindex;
    double min_h = 1e32, min_h_global;
    int32_t min_h_elem_index;

    /* Find the minimal h/Vp in the domain */
    for (eindex = 0; eindex < Global.myMesh->lenum; eindex++) {
        elem_t *elemp;	 /* pointer to the mesh database */
        edata_t *edata;
        double h;

        elemp = &Global.myMesh->elemTable[eindex];
        edata = (edata_t *)elemp->data;

        /* Update the min_h value. (h = edgesize)  */
        h = edata->edgesize;
        if (h < min_h) {
            min_h = h;
            min_h_elem_index = eindex;
        }
    }

    MPI_Reduce(&min_h, &min_h_global, 1, MPI_DOUBLE,
            MPI_MIN, 0, comm_solver);
    /* Inform everyone of this value */
    MPI_Bcast(&min_h_global, 1, MPI_DOUBLE, 0, comm_solver);

    if (Global.myID == 0) {
        printf("\nThe minimal h	 = %.6f\n\n\n", min_h_global);
    }

    Global.theNumericsInformation.minimumh=min_h_global;

    return;
}


/**
 * Print the stiffness matrix K1, K2 and K3 to the given output stream.
 */
static void
print_K_stdoutput()
{
    int i, j, iloc, jloc;

    fprintf(stdout, "\n\nStiffness Matrix K1 \n\n");
    for ( i = 0 ; i < 8 ; i++){
        for ( iloc = 0; iloc < 3; iloc++){
            for ( j = 0; j < 8; j++) {
                for (jloc = 0; jloc < 3; jloc++) {
                    fprintf(stdout, "%10.2e", Global.theK1[i][j].f[iloc][jloc]);
                }
            }
            fprintf(stdout, "\n");
        }
    }

    fprintf(stdout, "\n\nStiffness Matrix K2 \n\n");
    for ( i = 0 ; i < 8 ; i++){
        for ( iloc = 0; iloc < 3; iloc++){
            for ( j = 0; j < 8; j++) {
                for (jloc = 0; jloc < 3; jloc++) {
                    fprintf(stdout, "%10.2e", Global.theK2[i][j].f[iloc][jloc]);
                }
            }
            fprintf(stdout, "\n");
        }
    }

    fprintf(stdout, "\n\nStiffness Matrix K3 \n\n");
    for ( i = 0 ; i < 8 ; i++){
        for ( iloc = 0; iloc < 3; iloc++){
            for ( j = 0; j < 8; j++) {
                for (jloc = 0; jloc < 3; jloc++) {
                    fprintf(stdout, "%10.2e", Global.theK3[i][j].f[iloc][jloc]);
                }
            }
            fprintf(stdout, "\n");
        }
    }

    fprintf(stdout, "\n\n");
}



/**
 * mu_and_lambda: Calculates mu and lambda according to the element values
 *                of Vp, Vs, and Rho and verifies/applies some rules defined
 *                by Jacobo, Leonardo and Ricardo.  It was originally within
 *                solver_init but was moved out because it needs to be used
 *                in other places as well (nonlinear)
 */
void mu_and_lambda(double *theMu, double *theLambda,
                   edata_t *edata, int32_t eindex)
{

    double mu, lambda;

    mu = edata->rho * edata->Vs * edata->Vs;

    if ( edata->Vp > (edata->Vs * Param.theThresholdVpVs) ) {
        lambda = edata->rho * edata->Vs * edata->Vs * Param.theThresholdVpVs
               * Param.theThresholdVpVs - 2 * mu;
    } else {
        lambda = edata->rho * edata->Vp * edata->Vp - 2 * mu;
    }

    /* Adjust Vs, Vp to fix Poisson ratio problem, formula provided by Jacobo */
    if ( lambda < 0 ) {
        if ( edata->Vs < 500 )
            edata->Vp = 2.45 * edata->Vs;
        else if ( edata->Vs < 1200 )
            edata->Vp = 2 * edata->Vs;
        else
            edata->Vp = 1.87 * edata->Vs;

        lambda = edata->rho * edata->Vp * edata->Vp;
    }

    if ( lambda < 0) {
        fprintf(stderr, "\nThread %d: %d element produces negative lambda = %.6f; Vp = %f; Vs = %f; Rho = %f",
                Global.myID, eindex, lambda, edata->Vp, edata->Vs, edata->rho);
        MPI_Abort(MPI_COMM_WORLD, ERROR);
    }

    /* assign results to returning values */
    *theMu = mu;
    *theLambda = lambda;
}



/**
 * Init matrices and constants, build comm schedule, allocate/init space
 * for the solver.
 */
static void solver_init()
{
    /* local variables */
    int32_t eindex;
    int32_t c_outsize, c_insize, s_outsize, s_insize;

    /* compute the damping parameters a/zeta and b/zeta */
    compute_setab(Param.theFreq, &Global.theABase, &Global.theBBase);

    /* find out the critical delta T of the current simulation */
    /* and goes for the damping statistics if falg is == 1     */
    MPI_Barrier( comm_solver );
    solver_set_critical_T();

    /* find the minimum edge size */

    get_minimum_edge();

    /* Init stiffness matrices and other constants */
    compute_K();

    /* For debugging */
    if ( ( Param.printK == YES ) && ( Global.myID == 0 ) ) {
        print_K_stdoutput();
    }

    compute_setab(Param.theFreq, &Global.theABase, &Global.theBBase);

    /* allocation of memory */
    Global.mySolver = (mysolver_t *)malloc(sizeof(mysolver_t));
    if (Global.mySolver == NULL) {
        fprintf(stderr, "Thread %d: solver_init: out of memory\n", Global.myID);
        MPI_Abort(MPI_COMM_WORLD, ERROR);
        exit(1);
    }

    /* Allocate memory */
    Global.mySolver->eTable = (e_t *)calloc(Global.myMesh->lenum, sizeof(e_t));
    Global.mySolver->nTable = (n_t *)calloc(Global.myMesh->nharbored, sizeof(n_t));
    Global.mySolver->tm1    = (fvector_t *)calloc(Global.myMesh->nharbored, sizeof(fvector_t));
    Global.mySolver->tm2    = (fvector_t *)calloc(Global.myMesh->nharbored, sizeof(fvector_t));
    Global.mySolver->force  = (fvector_t *)calloc(Global.myMesh->nharbored, sizeof(fvector_t));
    Global.mySolver->conv_shear_1 = (fvector_t *)calloc(8 * Global.myMesh->lenum, sizeof(fvector_t));
    Global.mySolver->conv_shear_2 = (fvector_t *)calloc(8 * Global.myMesh->lenum, sizeof(fvector_t));
    Global.mySolver->conv_kappa_1 = (fvector_t *)calloc(8 * Global.myMesh->lenum, sizeof(fvector_t));
    Global.mySolver->conv_kappa_2 = (fvector_t *)calloc(8 * Global.myMesh->lenum, sizeof(fvector_t));

    Global.mySolver->dn_sched = schedule_new();
    Global.mySolver->an_sched = schedule_new();

    if ( (Global.mySolver->eTable == NULL) ||
         (Global.mySolver->nTable == NULL) ||
         (Global.mySolver->tm1    == NULL) ||
         (Global.mySolver->tm2    == NULL) ||
         (Global.mySolver->force  == NULL) ||
         (Global.mySolver->conv_shear_1 == NULL) ||
         (Global.mySolver->conv_shear_2 == NULL) ||
         (Global.mySolver->conv_kappa_1 == NULL) ||
         (Global.mySolver->conv_kappa_2 == NULL) ) {

        fprintf(stderr, "Thread %d: solver_init: out of memory\n", Global.myID);
        MPI_Abort(MPI_COMM_WORLD, ERROR);
        exit(1);
    }

    if ( Param.printStationAccelerations == YES ) {

        Global.mySolver->tm3 = (fvector_t *)calloc(Global.myMesh->nharbored, sizeof(fvector_t));

        if ( Global.mySolver->tm3 == NULL ) {

            fprintf(stderr, "Thread %d: solver_init: out of memory for accs\n", Global.myID);
            MPI_Abort(MPI_COMM_WORLD, ERROR);
            exit(1);
        }
    }

    /* For each element:
     * Initialize the data structures. tm1, tm2 and force have
     * already been initialized to 0 by calloc(). */
    for (eindex = 0; eindex < Global.myMesh->lenum; eindex++)
    {
        elem_t  *elemp; /* pointer to the mesh database */
        edata_t *edata;
        e_t     *ep;    /* pointer to the element constant table */
        double   mass, M, mu, lambda;
        int j;

#ifdef BOUNDARY
        tick_t  edgeticks;
        tick_t  ldb[3], ruf[3];
        int32_t lnid0;
        char    flag;
        double  dashpot[8][3];
#endif

        double zeta, a, b;

        /* Note the difference between the two tables */
        elemp = &Global.myMesh->elemTable[eindex];
        edata = (edata_t *)elemp->data;
        ep    = &Global.mySolver->eTable[eindex];

        /* Calculate the Lame constants */
        mu_and_lambda(&mu, &lambda, edata, eindex);

        /* coefficients for term (deltaT_squared * Ke * Ut) */
        ep->c1 = Param.theDeltaTSquared * edata->edgesize * mu / 9;
        ep->c2 = Param.theDeltaTSquared * edata->edgesize * lambda / 9;

        /* coefficients for term (b * deltaT * Ke_off * (Ut-1 - Ut)) */
        /* Anelastic attenuation (material damping) */

        /* Old formula for damping */
        /* zeta = (edata->Vs < 1500) ? 25 / edata->Vs : 5 / edata->Vs; */

        /* New formula for damping according to Graves */
        	zeta = 10 / edata->Vs;

        if ( zeta > Param.theThresholdDamping ) {
        	zeta = Param.theThresholdDamping;
        }

        /* the a,b coefficients */
        a = zeta * Global.theABase;
        b = zeta * Global.theBBase;

        /* coefficients for term (b * deltaT * Ke_off * (Ut-1 - Ut)) */
        ep->c3 = b * Param.theDeltaT * edata->edgesize * mu / 9;
        ep->c4 = b * Param.theDeltaT * edata->edgesize * lambda / 9;

#ifdef BOUNDARY

        /* Set the flag for the element */
        lnid0 = elemp->lnid[0];

        ldb[0] = Global.myMesh->nodeTable[lnid0].x;
        ldb[1] = Global.myMesh->nodeTable[lnid0].y;
        ldb[2] = Global.myMesh->nodeTable[lnid0].z;

        edgeticks = (tick_t)1 << (PIXELLEVEL - elemp->level);
        ruf[0] = ldb[0] + edgeticks;
        ruf[1] = ldb[1] + edgeticks;
        ruf[2] = ldb[2] + edgeticks;

        flag = compute_setflag(ldb, ruf, Global.myOctree->nearendp,
                Global.myOctree->farendp);
        if (flag != 13) {
            compute_setboundary(edata->edgesize, edata->Vp, edata->Vs,
                                edata->rho, flag, dashpot);
        }
#endif /* BOUNDARY */

        /* Assign the element mass to its vertices */
        /* mass is the total mass of the element   */
        /* and M is the mass assigned to each node */
        mass = edata->rho * edata->edgesize * edata->edgesize *edata->edgesize;
        M    = mass / 8;

        /* For each node */
        for (j = 0; j < 8; j++)
        {
            int32_t lnid;
            int axis;
            n_t *np;

            lnid = elemp->lnid[j];
            np   = &Global.mySolver->nTable[lnid];

            np->mass_simple += M;

            /* loop for each axis */
            for (axis = 0; axis < 3; axis++ )
            {
                np->mass_minusaM[axis]	-= (Param.theDeltaT * a * M);
                np->mass2_minusaM[axis] -= (Param.theDeltaT * a * M);

#ifdef BOUNDARY
                if (flag != 13)
                {
                    /* boundary impact */
                    np->mass_minusaM[axis]  -= (Param.theDeltaT * dashpot[j][axis]);
                    np->mass2_minusaM[axis] -= (Param.theDeltaT * dashpot[j][axis]);
                }
#endif /* BOUNDARY */

                np->mass_minusaM[axis]	+= M;
                np->mass2_minusaM[axis] += (M * 2);

            } /* end loop for each axis */

        } /* end loop for each node */

    } /* eindex for elements */

    /* Build the communication schedules */
    schedule_build(Global.myMesh, Global.mySolver->dn_sched, Global.mySolver->an_sched);

#ifdef DEBUG
    /* For debug purpose, add gnid into the data field. */
    c_outsize = sizeof(n_t) + sizeof(int64_t);
    c_insize  = sizeof(n_t) + sizeof(int64_t);
    s_outsize = sizeof(n_t) + sizeof(int64_t);
    s_insize  = sizeof(n_t) + sizeof(int64_t);
#else
    c_outsize = sizeof(n_t);
    c_insize  = sizeof(n_t);
    s_outsize = sizeof(n_t);
    s_insize  = sizeof(n_t);
#endif /* DEBUG */

    schedule_prepare(Global.mySolver->dn_sched, c_outsize, c_insize,
		     s_outsize, s_insize);

    schedule_prepare(Global.mySolver->an_sched, c_outsize, c_insize,
		     s_outsize, s_insize);

    /* Send mass information of dangling nodes to their owners */
    schedule_senddata(Global.mySolver->dn_sched, Global.mySolver->nTable,
	      sizeof(n_t) / sizeof(solver_float), CONTRIBUTION, DN_MASS_MSG);

    /* Distribute the mass from dangling nodes to anchored nodes. (local) */
    compute_adjust(Global.mySolver->nTable, sizeof(n_t) / sizeof(solver_float),
		   DISTRIBUTION);

    /* Send mass information of anchored nodes to their owner processors*/
    schedule_senddata(Global.mySolver->an_sched, Global.mySolver->nTable,
	      sizeof(n_t) / sizeof(solver_float), CONTRIBUTION, AN_MASS_MSG);

    return;
}


/**
 * Print the communication schedule of each processor to the given output
 * stream.
 */
static void
solver_printstat_to_stream( mysolver_t* solver, FILE* out )
{
    /**
     * Enumeration for the indices in the counts array
     * the first 4 values are for the dangling nodes:
     * the last 4 values are for the anchored nodes.
     */
    enum solver_msg_idx_t {
	I_DN_C_P,	/**< 0: Dangling contribution processor count */
	I_DN_C_N,	/**< 1: Dangling contribution node count */
	I_DN_S_P,	/**< 2: Dangling shared processor count */
	I_DN_S_N,	/**< 3: Dangling shared node count */
	I_AN_C_P,	/**< 4: Shared contribution processor count */
	I_AN_C_N,	/**< 5: Shared contribution node count */
	I_AN_S_P,	/**< 6: Shared shared processor count */
	I_AN_S_N,	/**< 7: Shared shared node count */
	I_SCHED_LAST	/**< 8: Number of counters */
    };

    int32_t* recv_counts = NULL;
    int32_t  send_counts[I_SCHED_LAST];

    /* number of processors this PE communicates with */
    send_counts[I_DN_C_P] = solver->dn_sched->c_count;
    send_counts[I_DN_S_P] = solver->dn_sched->s_count;
    send_counts[I_AN_C_P] = solver->an_sched->c_count;
    send_counts[I_AN_S_P] = solver->an_sched->s_count;

    /* number of nodes this PE communicates */
    send_counts[I_DN_C_N] = messenger_countnodes( solver->dn_sched->first_c );
    send_counts[I_DN_S_N] = messenger_countnodes( solver->dn_sched->first_s );
    send_counts[I_AN_C_N] = messenger_countnodes( solver->an_sched->first_c );
    send_counts[I_AN_S_N] = messenger_countnodes( solver->an_sched->first_s );


    if (Global.myID == 0) {
	/* allocate a buffer in PE 0 to receive stats from all other PEs */
	XMALLOC_VAR_N( recv_counts, int32_t, I_SCHED_LAST * Global.theGroupSize );
    }

    MPI_Gather( send_counts, I_SCHED_LAST, MPI_INT,
		recv_counts, I_SCHED_LAST, MPI_INT, 0, comm_solver );

    if (Global.myID == 0) {
	int      pe_id;
	int32_t* pe_counts = recv_counts;

	fprintf( out, "# Solver communication schedule summary:\n"
		 "#   PE dc_p     dc_n ds_p     ds_n ac_p     ac_n as_p"
		 "     as_n total_ncnt\n" );

	for (pe_id = 0; pe_id < Global.theGroupSize; pe_id++) {
	    /* print a row for a PE, each row has I_SCHED_LAST (8) items
	     * besides the pe_id and the total node sum at the end */
	    int pe_comm_count = pe_counts[I_DN_C_N] +
				pe_counts[I_DN_S_N] +
				pe_counts[I_AN_C_N] +
				pe_counts[I_AN_S_N];

	    fprintf( out, "%6d %4d %8d %4d %8d %4d %8d %4d %8d %10d\n",
		     pe_id,
		     pe_counts[I_DN_C_P],
		     pe_counts[I_DN_C_N],
		     pe_counts[I_DN_S_P],
		     pe_counts[I_DN_S_N],
		     pe_counts[I_AN_C_P],
		     pe_counts[I_AN_C_N],
		     pe_counts[I_AN_S_P],
		     pe_counts[I_AN_S_N],
		     pe_comm_count );

	    pe_counts += I_SCHED_LAST; /* advance a row of size I_SCHED_LAST */
	}

	fprintf( out, "\n\n" );
	fflush( out );

	free( recv_counts );
    }

    return;
}

/**
 * Print the communication schedule of each processor to the given output
 * stream.
 */
static void
solver_printstat( mysolver_t* solver )
{
    FILE* stat_out = NULL;

    if (Global.myID == 0) {
	stat_out = hu_fopen( Param.theScheduleStatFilename, "w" );
    }

    solver_printstat_to_stream( solver, stat_out );

    if (Global.myID == 0) {
	hu_fclose( stat_out );
	xfree_char( & Param.theScheduleStatFilename );
    }
}


/**
 * solver_delete: Release all the memory associate with Global.mySolver.
 *
 */
static void solver_delete()
{
    if (Global.mySolver == NULL) {
	return;
    }

    free(Global.mySolver->eTable);
    free(Global.mySolver->nTable);

    free(Global.mySolver->tm1);
    free(Global.mySolver->tm2);
    free(Global.mySolver->force);

    free(Global.mySolver->conv_shear_1);
    free(Global.mySolver->conv_shear_2);
    free(Global.mySolver->conv_kappa_1);
    free(Global.mySolver->conv_kappa_2);

    schedule_delete(Global.mySolver->dn_sched);
    schedule_delete(Global.mySolver->an_sched);

    free(Global.mySolver);
}

static int
read_myForces( int32_t timestep )
{
    off_t   whereToRead;
    size_t  to_read, read_count;

    whereToRead = ((off_t)sizeof(int32_t))
		+ Global.theNodesLoaded * sizeof(int32_t)
		+ Global.theNodesLoaded * timestep * sizeof(double) * 3;

    hu_fseeko( Global.fpsource, whereToRead, SEEK_SET );

    to_read    = Global.theNodesLoaded * 3;
    read_count = hu_fread( Global.myForces, sizeof(double), to_read, Global.fpsource );

    return 0;	/* if we got here everything went OK */
}


/**
 * check the max and min value of displacement.
 */
static void
solver_debug_overflow( mysolver_t* solver, mesh_t* mesh, int step )
{
    int nindex;
    double max_disp, min_disp, global_max_disp, global_min_disp;

    max_disp = DBL_MIN;
    min_disp = DBL_MAX;

    /* find the min and max X displacement components */
    for (nindex = 0; nindex < mesh->nharbored; nindex++) {
	fvector_t* tm2Disp;
	n_t* np;

	np      = &solver->nTable[nindex];
	tm2Disp = solver->tm2 + nindex;

	max_disp = (max_disp > tm2Disp->f[0]) ? max_disp : tm2Disp->f[0];
	min_disp = (min_disp < tm2Disp->f[0]) ? min_disp : tm2Disp->f[0];
    }

    /* get global min and max values */
    MPI_Reduce( &min_disp, &global_min_disp, 1, MPI_DOUBLE,
		MPI_MIN, 0, comm_solver );

    MPI_Reduce( &max_disp, &global_max_disp, 1, MPI_DOUBLE,
		MPI_MAX, 0, comm_solver );

    if (Global.myID == 0) {
	printf("Timestep %d: max_dx = %.6f min_dx = %.6f\n",
	       step, global_max_disp, global_min_disp);
    }
}


int
darray_has_nan_nd( const double* v, int dim, const size_t len[] )
{
    HU_ASSERT_PTR_ALWAYS( v );
    HU_ASSERT_PTR_ALWAYS( len );
    HU_ASSERT_ALWAYS( dim > 0 );

    size_t* idx = XMALLOC_N( size_t, dim );
    int     ret = hu_darray_has_nan_nd( v, dim, len, idx );

    if (ret != 0) {
	int i;

	fputs( "WARNING!: Found NAN value at index", stderr );

	for (i = 0; i < dim; i++) {
	    fprintf( stderr, " %zu", idx[i] );
	}

	fputc( '\n', stderr );
    }

    free( idx );
    idx = NULL;

    return ret;
}



/**
 * Check a fvector_t array for NAN values.
 */
static int
fvector_array_has_nan( const fvector_t* f, size_t len, const char* varname )
{
    size_t lengths[2];
    const double* v = (double*)f;

    lengths[0] = len;
    lengths[1] = 3;

    if (darray_has_nan_nd( v, 2, lengths ) != 0) {
        if (NULL == varname) {
	    varname = "(unknown)";
	}
	fputs( "fvector_t varname=", stderr );
	fputs( varname, stderr );
	fputc( '\n', stderr );

	return -1;
    }

    return 0;
}

/**
 * Debug function to check the solver structures for NAN.
 * The checked structures are the displacement arrays (tm1 & tm2) and
 * the forces array.
 */
void
solver_check_nan( mysolver_t* solver, int node_count, int time_step )
{
    HU_ASSERT_PTR_ALWAYS( solver );

    int ret1 = fvector_array_has_nan( solver->tm1, node_count, "tm1" );
    int ret2 = fvector_array_has_nan( solver->tm2, node_count, "tm2" );
    int ret3 = fvector_array_has_nan( solver->force, node_count, "force" );

    if ((ret1 | ret2 | ret3) != 0) {
	hu_solver_abort( __FUNCTION_NAME, NULL,
			 "Found a NAN value at timestep %d", time_step );
    }
}


static void solver_run_init_comm( mysolver_t* solver )
{
    /* The int64_t (global node id) is for debug purpose */
    static const int debug_size = (DO_DEBUG) ? sizeof(int64_t) : 0;

    /* properly setup the communication schedule */
    int c_outsize = sizeof(fvector_t) + debug_size;     /* force */
    int c_insize  = sizeof(fvector_t) + debug_size;     /* displacement */
    int s_outsize = sizeof(fvector_t) + debug_size;     /* displacement */
    int s_insize  = sizeof(fvector_t) + debug_size;     /* force */

    schedule_prepare(solver->dn_sched,c_outsize,c_insize,s_outsize,s_insize);
    schedule_prepare(solver->an_sched,c_outsize,c_insize,s_outsize,s_insize);

    solver_print_schedules( solver );
}


/**
 * \note Globals used:
 * - Global.myID (read)
 * - Param.theDeltaT (read)
 * - startingStep (read)
 */
/* show a progress bar to make the process less anxious! */
static void solver_update_status( int step, const int start_step ){

    static double lastCheckedTime = 0;
    double interval = 0;
    double CurrTime;

    if (Global.myID == 0) {

	CurrTime = Timer_Value( "Total Wall Clock", 0 );

	if (lastCheckedTime==0) {
	    lastCheckedTime = CurrTime;
	    return;
	}

	monitor_print( "*" );

        if (step % Param.monitor_stats_rate == 0) {
	    interval = CurrTime - lastCheckedTime;
	    if (interval > Global.slowestTimeSteps) Global.slowestTimeSteps = interval;
	    if (interval < Global.fastestTimeSteps) Global.fastestTimeSteps = interval;
            monitor_print( "     Sim=% 12.6f     ETA=% 6.1f    WC=% 6.1f\n",
                           step * Param.theDeltaT,
			   ((Param.theTotalSteps - step) / Param.monitor_stats_rate) * interval,
                           CurrTime);
	    lastCheckedTime = CurrTime;
        }

    }
}


static void solver_write_checkpoint( int step, int start_step ){

    if ((Param.theCheckPointingRate != 0) && (step != start_step) &&
        ((step % Param.theCheckPointingRate) == 0)) {

        checkpoint_write( step, Global.myID, Global.myMesh, Param.theCheckPointingDirOut, Global.theGroupSize,
			     Global.mySolver, comm_solver );
    }

}


/**
 * \note Globals used:
 * - Param.theRate (read)
 */
static void solver_output_wavefield( int step )
{
    if (DO_OUTPUT && (step % Param.theRate == 0)) {
        /* output the current timestep */
        do_solver_output();
    }
}


/**
 * \note Globals used:
 * - thePlanePrintRate (read)
 */
static void solver_output_planes( mysolver_t* solver, int my_id, int step )
{
    if (Param.theNumberOfPlanes != 0) {
        if (step % Param.thePlanePrintRate == 0) {
            Timer_Start( "Print Planes" );
            planes_print( my_id, Param.IO_pool_pe_count, Param.theNumberOfPlanes, solver );
            Timer_Stop( "Print Planes" );
        }
    }
}


static void solver_output_stations( int step )
{
    if (Param.theNumberOfStations !=0) {
        if (step % Param.theStationsPrintRate == 0) {
            Timer_Start( "Print Stations" );
            interpolate_station_displacements( step );
            Timer_Stop( "Print Stations" );
        }
    }
}


/**
 * Calculate the nonlinear entities necessary for the next step computation
 * of force correction.
 *
 * \note Globals used:
 * - Param.theNumberOfStations
 * - Param.myNumberOfStations
 * - Param.myStations
 * - Param.theDeltaT
 */
static void solver_nonlinear_state( mysolver_t *solver,
                                    mesh_t     *mesh,
                                    fmatrix_t   k1[8][8],
                                    fmatrix_t   k2[8][8],
                                    int step )
{
    if ( Param.includeNonlinearAnalysis == YES ) {
        Timer_Start( "Compute Non-linear Entities" );
        compute_nonlinear_state ( mesh, solver, Param.theNumberOfStations,
                                  Param.myNumberOfStations, Param.myStations, Param.theDeltaT );
        if ( get_geostatic_total_time() > 0 ) {
            compute_bottom_reactions( mesh, solver, k1, k2, step, Param.theDeltaT );
        }
        Timer_Stop( "Compute Non-linear Entities" );
        if (Param.theNumberOfStations != 0) {
            Timer_Start( "Print Stations" );
            print_nonlinear_stations( mesh, solver, Param.myStations,
                                      Param.myNumberOfStations, Param.theDeltaT,
                                      step, Param.theStationsPrintRate);
            Timer_Stop( "Print Stations" );
        }
    }
}


static void solver_read_source_forces( int step )
{
    Timer_Start( "Read My Forces" );
    if (Global.theNodesLoaded > 0) {
        read_myForces( step );
    }
    Timer_Stop( "Read My Forces" );
}

/**
 * TODO: This method uses global variable Param.theDeltaT
 */
static void solver_load_fixedbase_displacements( mysolver_t* solver, int step )
{
    Timer_Start( "Load Fixedbase Disps" );
    if ( get_fixedbase_flag() == YES ) {
        bldgs_load_fixedbase_disps ( solver, Param.theDeltaT, step);
    }
    Timer_Stop( "Load Fixedbase Disps" );
}


/** Compute the force due to the earthquake source. */
static void solver_compute_force_source( int step )
{
    Timer_Start( "Compute addforces s" );
    compute_addforce_s( step );
    Timer_Stop( "Compute addforces s" );
}


/** Compute the force due to element stiffness matrices. */
static void
solver_compute_force_stiffness( mysolver_t *solver,
                                mesh_t     *mesh,
                                fmatrix_t   k1[8][8],
                                fmatrix_t   k2[8][8] )
{
	Timer_Start( "Compute addforces e" );
	if(Param.theTypeOfDamping != BKT)
	{
		if (Param.theStiffness == EFFECTIVE) {
			compute_addforce_effective( mesh, solver );
		}
		else if (Param.theStiffness == CONVENTIONAL) {
			compute_addforce_conventional( mesh, solver, k1, k2 );
		}
	}
	Timer_Stop( "Compute addforces e" );
}


/** Compute contribution of damping to the force vector */
static void
solver_compute_force_damping( mysolver_t *solver,
                              mesh_t     *mesh,
                              fmatrix_t   k1[8][8],
                              fmatrix_t   k2[8][8] )
{
	Timer_Start( "Damping addforce" );

	if(Param.theTypeOfDamping == RAYLEIGH  || Param.theTypeOfDamping == MASS)
	{
		damping_addforce(Global.myMesh, Global.mySolver, Global.theK1, Global.theK2);
	}
	else if(Param.theTypeOfDamping == BKT)
	{
		calc_conv(Global.myMesh, Global.mySolver, Param.theFreq, Param.theDeltaT, Param.theDeltaTSquared);
		//addforce_conv(myMesh, mySolver, theFreq, theDeltaT, theDeltaTSquared);
		constant_Q_addforce(Global.myMesh, Global.mySolver, Param.theFreq, Param.theDeltaT, Param.theDeltaTSquared);
	}
	else
	{}

	Timer_Stop( "Damping addforce" );
}

/**
 * Compute the nonlinear contribution to the force.
 * \param deltaT2 Delta t^2 (i.e., squared).
 */
static void
solver_compute_force_nonlinear( mysolver_t *solver,
                                mesh_t     *mesh,
                                double      deltaT2 )
{
    if ( Param.includeNonlinearAnalysis == YES ) {
        Timer_Start( "Compute addforces Non-linear" );
        compute_addforce_nl( mesh, solver, deltaT2 );
        Timer_Stop( "Compute addforces Non-linear" );
    }
}

static void
solver_compute_force_gravity( mysolver_t *solver, mesh_t *mesh, int step )
{
    if ( Param.includeNonlinearAnalysis == YES ) {
        Timer_Start( "Compute addforces gravity" );
        if ( get_geostatic_total_time() > 0 ) {
            compute_addforce_gravity( mesh, solver, step, Param.theDeltaT );
        }
        Timer_Stop( "Compute addforces gravity" );
    }
}

/** Send the forces on dangling nodes to their owner processors */
static void solver_send_force_dangling( mysolver_t* solver )
{
//    HU_COND_GLOBAL_BARRIER( Param.theTimingBarriersFlag );

    Timer_Start( "1st schedule send data (contribution)" );
    schedule_senddata( solver->dn_sched, solver->force,
                       sizeof(fvector_t) / sizeof(solver_float), CONTRIBUTION,
                       DN_FORCE_MSG);
    Timer_Stop( "1st schedule send data (contribution)" );
}


static void solver_adjust_forces(  mysolver_t* solver )
{
    Timer_Start( "1st compute adjust (distribution)" );
    /* Distribute the forces to LOCAL anchored nodes */
    compute_adjust( solver->force, sizeof(fvector_t) / sizeof(solver_float),
                    DISTRIBUTION);
    Timer_Stop( "1st compute adjust (distribution)" );
}


static void solver_send_force_anchored( mysolver_t* solver )
{
//    HU_COND_GLOBAL_BARRIER( Param.theTimingBarriersFlag );

    Timer_Start( "2nd schedule send data (contribution)" );
    /* Send the forces on anchored nodes to their owner processors */
    schedule_senddata( solver->an_sched, solver->force,
                       sizeof(fvector_t) / sizeof(solver_float), CONTRIBUTION,
                       AN_FORCE_MSG );
    Timer_Stop( "2nd schedule send data (contribution)" );
}


/** Compute new displacements of my harbored nodes */
static void
solver_compute_displacement( mysolver_t* solver, mesh_t* mesh )
{
    lnid_t nindex;

    Timer_Start( "Compute new displacement" );
    for (nindex = 0; nindex < mesh->nharbored; nindex++) {

        const n_t*       np         = &solver->nTable[nindex];
        fvector_t        nodalForce = solver->force[nindex];
        const fvector_t* tm1Disp    = solver->tm1 + nindex;
        fvector_t*       tm2Disp    = solver->tm2 + nindex;

        /* total nodal forces */
        nodalForce.f[0] += np->mass2_minusaM[0] * tm1Disp->f[0]
                         - np->mass_minusaM[0]  * tm2Disp->f[0];
        nodalForce.f[1] += np->mass2_minusaM[1] * tm1Disp->f[1]
                         - np->mass_minusaM[1]  * tm2Disp->f[1];
        nodalForce.f[2] += np->mass2_minusaM[2] * tm1Disp->f[2]
                         - np->mass_minusaM[2]  * tm2Disp->f[2];

        /* Save tm3 for accelerations */
        if ( Param.printStationAccelerations == YES ) {

            fvector_t* tm3Disp = solver->tm3 + nindex;

            tm3Disp->f[0] = tm2Disp->f[0];
            tm3Disp->f[1] = tm2Disp->f[1];
            tm3Disp->f[2] = tm2Disp->f[2];
        }

        /* overwrite tm2 */
        tm2Disp->f[0] = nodalForce.f[0] / np->mass_simple;
        tm2Disp->f[1] = nodalForce.f[1] / np->mass_simple;
        tm2Disp->f[2] = nodalForce.f[2] / np->mass_simple;

    } /* for (nindex ...): all my harbored nodes */

    /* zero out the force vector for all nodes */
    memset( solver->force, 0, sizeof(fvector_t) * mesh->nharbored );

    Timer_Stop( "Compute new displacement" );
}

static void
solver_geostatic_fix(int step)
{
    if ( Param.includeNonlinearAnalysis == YES ) {
        Timer_Start( "Compute addforces gravity" );
        if ( get_geostatic_total_time() > 0 ) {
            geostatic_displacements_fix( Global.myMesh, Global.mySolver, Param.theDomainZ,
                                         Param.theDeltaT, step );
        }
        Timer_Stop( "Compute addforces gravity" );
    }
}

/** Share the displacement of anchored nodes with other processors. */
static void solver_send_displacement_anchored( mysolver_t* solver )
{
//    HU_COND_GLOBAL_BARRIER( Param.theTimingBarriersFlag );

    Timer_Start("3rd schedule send data (sharing)");
    schedule_senddata(Global.mySolver->an_sched, Global.mySolver->tm2,
                      sizeof(fvector_t) / sizeof(solver_float), SHARING,
                      AN_DISP_MSG);
    Timer_Stop("3rd schedule send data (sharing)");

}


/** Adjust the displacements of my LOCAL dangling nodes. */
static void solver_adjust_displacement(  mysolver_t* solver )
{
    Timer_Start( "2nd compute adjust (assignment)" );
    compute_adjust( Global.mySolver->tm2, sizeof(fvector_t) / sizeof(solver_float),
                    ASSIGNMENT );
    Timer_Stop( "2nd compute adjust (assignment)" );
}


/** Share the displacement of dangling nodes with other processors. */
static void solver_send_displacement_dangling( mysolver_t* solver )
{
//    HU_COND_GLOBAL_BARRIER( Param.theTimingBarriersFlag );

    Timer_Start( "4th schadule send data (sharing)" );
    schedule_senddata( Global.mySolver->dn_sched, Global.mySolver->tm2,
                       sizeof(fvector_t) / sizeof(solver_float), SHARING,
                       DN_DISP_MSG );
    Timer_Stop( "4th schadule send data (sharing)" );
}


/**
 * Hook for instrumentation or other functionality in the solver_run loop.
 */
static void
solver_loop_hook_bottom( mysolver_t* solver, mesh_t* mesh, int step )
{
    if (0) {
        solver_debug_overflow( solver, mesh, step );
    }
}


static void solver_output_wavefield_close( void )
{
    if (DO_OUTPUT && (Param.FourDOutFp != NULL)) {
        fclose( Param.FourDOutFp );     /* close the output file */
    }
}


static void solver_run_collect_timers( void )
{
    /* Get min and max of individual cumulative times.
     * this is NOT best and worst single step times
     */
    if( Timer_Exists("Print Planes") ) {
        Timer_Reduce("Print Planes",   MAX | MIN, comm_solver);
    }

    if( Timer_Exists("Print Stations") ) {
        Timer_Reduce("Print Stations", MAX | MIN, comm_solver);
    }

    if ( Timer_Exists("Compute Non-linear Entities") ) {
        Timer_Reduce("Compute Non-linear Entities", MAX | MIN | AVERAGE, comm_solver);
    }

    if ( Timer_Exists("Compute addforces Non-linear") ) {
        Timer_Reduce("Compute addforces Non-linear", MAX | MIN | AVERAGE, comm_solver);
        Timer_Reduce("Compute addforces gravity",    MAX | MIN | AVERAGE, comm_solver);
    }

    if ( Timer_Exists("Solver drm output") ) {
        Timer_Reduce("Solver drm output", MAX | MIN | AVERAGE, comm_solver);
    }

    if ( Timer_Exists("Solver drm read displacements") ) {
        Timer_Reduce("Solver drm read displacements", MAX | MIN | AVERAGE, comm_solver);
    }

    if ( Timer_Exists("Solver drm force compute") ) {
        Timer_Reduce("Solver drm force compute", MAX | MIN | AVERAGE, comm_solver);
    }

    Timer_Reduce("Read My Forces",                        MAX | MIN | AVERAGE, comm_solver);
    Timer_Reduce("Compute addforces s",                   MAX | MIN | AVERAGE, comm_solver);
    Timer_Reduce("Compute addforces e",                   MAX | MIN | AVERAGE, comm_solver);
    Timer_Reduce("Damping addforce",                      MAX | MIN | AVERAGE, comm_solver);
    Timer_Reduce("1st schedule send data (contribution)", MAX | MIN | AVERAGE, comm_solver);
    Timer_Reduce("1st compute adjust (distribution)",     MAX | MIN | AVERAGE, comm_solver);
    Timer_Reduce("2nd schedule send data (contribution)", MAX | MIN | AVERAGE, comm_solver);
    Timer_Reduce("Compute new displacement",              MAX | MIN | AVERAGE, comm_solver);
    Timer_Reduce("3rd schedule send data (sharing)",      MAX | MIN | AVERAGE, comm_solver);
    Timer_Reduce("2nd compute adjust (assignment)",       MAX | MIN | AVERAGE, comm_solver);
    Timer_Reduce("4th schadule send data (sharing)",      MAX | MIN | AVERAGE, comm_solver);

    Timer_Reduce("Solver I/O",      MAX | MIN | AVERAGE, comm_solver);
    Timer_Reduce("Compute Physics", MAX | MIN | AVERAGE, comm_solver);
    Timer_Reduce("Communication",   MAX | MIN | AVERAGE, comm_solver);
}


/**
 * March forward in time and output the result whenever necessary.
 */
static void solver_run()
{
    int32_t step, startingStep;

    solver_run_init_comm( Global.mySolver );

    /* sets new starting step if loading checkpoint */
    if (Param.theUseCheckPoint == 1) {
        startingStep = checkpoint_read(Global.myID, Global.myMesh, Param.theCheckPointingDirOut,
				       Global.theGroupSize, Global.mySolver,comm_solver);
    } else {
        startingStep = 0;
    }

    if (Global.myID == 0) {
        /* print header for monitor file */
        monitor_print( "solver_run() start\nStarting time step = %d\n\n",
                       startingStep );
        monitor_print( "Sim = Simulation time (s), Sol = Solver time (s), WC = Wall Clock Time (s)\n");
    }

    MPI_Barrier( comm_solver );

    /* march forward in time */
    for (step = startingStep; step < Param.theTotalSteps; step++) {

        fvector_t* tmpvector;

        /* prepare for a new iteration
         * swap displacement vectors for t(n) and t(n-1) */
        tmpvector     = Global.mySolver->tm2;
        Global.mySolver->tm2 = Global.mySolver->tm1;
        Global.mySolver->tm1 = tmpvector;

        Timer_Start( "Solver I/O" );
        solver_write_checkpoint( step, startingStep );
        solver_update_status( step, startingStep );
        solver_output_wavefield( step );
        solver_output_planes( Global.mySolver, Global.myID, step );
        solver_output_stations( step );
        solver_output_drm_nodes( Global.mySolver, step, Param.theTotalSteps );
        solver_read_source_forces( step );
        solver_read_drm_displacements( step , Param.theDeltaT ,Param.theTotalSteps );
        Timer_Stop( "Solver I/O" );

        Timer_Start( "Compute Physics" );
        solver_nonlinear_state( Global.mySolver, Global.myMesh, Global.theK1, Global.theK2, step );
        solver_compute_force_source( step );
        solver_compute_effective_drm_force( Global.mySolver, Global.myMesh,Global.theK1, Global.theK2, step, Param.theDeltaT );
        solver_compute_force_stiffness( Global.mySolver, Global.myMesh, Global.theK1, Global.theK2 );
        solver_compute_force_damping( Global.mySolver, Global.myMesh, Global.theK1, Global.theK2 );
        solver_compute_force_gravity( Global.mySolver, Global.myMesh, step );
        solver_compute_force_nonlinear( Global.mySolver, Global.myMesh, Param.theDeltaTSquared );
        Timer_Stop( "Compute Physics" );

        Timer_Start( "Communication" );
        HU_COND_GLOBAL_BARRIER( Param.theTimingBarriersFlag );
        solver_send_force_dangling( Global.mySolver );
        solver_adjust_forces( Global.mySolver );
        HU_COND_GLOBAL_BARRIER( Param.theTimingBarriersFlag );
        solver_send_force_anchored( Global.mySolver );
        Timer_Stop( "Communication" );

        Timer_Start( "Compute Physics" );
        solver_compute_displacement( Global.mySolver, Global.myMesh );
        solver_geostatic_fix( step );
        solver_load_fixedbase_displacements( Global.mySolver, step );
        Timer_Stop( "Compute Physics" );

        Timer_Start( "Communication" );
        HU_COND_GLOBAL_BARRIER( Param.theTimingBarriersFlag );
        solver_send_displacement_anchored( Global.mySolver );
        solver_adjust_displacement( Global.mySolver );
        HU_COND_GLOBAL_BARRIER( Param.theTimingBarriersFlag );
        solver_send_displacement_dangling( Global.mySolver );
        Timer_Stop( "Communication" );

        solver_loop_hook_bottom( Global.mySolver, Global.myMesh, step );
    } /* for (step = ....): all steps */

    solver_drm_close();
    solver_output_wavefield_close();
    solver_run_collect_timers();
}


/**
 * Output the velocity of the mesh nodes for the current timestep. Send
 * the data to Thread 0 who is responsible for dumping the data to disk.
 *
 * \note This is only useful for very small distributed setups where:
 * - There is no parallel file system.
 * - The distributed file system does not have POSIX semantics.
 * - The distributed file system performs poorly with just a few clients
 *   and the effective overall performance is better when only one client
 *   (i.e., PE 0) is writing to the FS.
 */
void
solver_output_seq()
{
    int32_t nindex;
    int32_t batchlimit, idx;

#ifdef DEBUG
    int64_t gnid_prev, gnid_current;
    int32_t first_counted;
#endif /* DEBUG */

    batchlimit = BATCH * 10;

    /* Allocate a fixed size buffer space if not initiazlied */
    if (Global.myVelocityTable == NULL) {
	Global.myVelocityTable = (fvector_t *)calloc(batchlimit, sizeof(fvector_t));
	if (Global.myVelocityTable == NULL) {
	    fprintf(stderr,  "Thread %d: solver_output_seq: out of memory\n",
		    Global.myID);
	    MPI_Abort(MPI_COMM_WORLD, ERROR);
	    exit(1);
	}
    }

    if (Global.myID == 0) {
	int32_t procid;
#ifdef DEBUG
	first_counted = 0;
#endif

	if (Param.FourDOutFp == NULL) {
	    out_hdr_t out_hdr;

	    /* First output, create the output file */
	    Param.FourDOutFp = fopen(Param.FourDOutFile, "w+");
	    if (Param.FourDOutFp == NULL) {
		fprintf(stderr, "Thread 0: solver_output_seq: ");
		fprintf(stderr, "cannot create %s\n", Param.FourDOutFile);
		perror("fopen");
		MPI_Abort(MPI_COMM_WORLD, ERROR);
		exit(1);
	    }

	    /* Write the header that contains the metadata */
	    out_hdr.domain_x = Param.theDomainX;
	    out_hdr.domain_y = Param.theDomainY;
	    out_hdr.domain_z = Param.theDomainZ;
	    out_hdr.total_nodes = Global.theNTotal;
	    out_hdr.total_elements = Global.theETotal;
	    out_hdr.mesh_ticksize = Global.myMesh->ticksize;
	    out_hdr.output_steps = (Param.theTotalSteps - 1) / Param.theRate + 1;

	    if (fwrite(&out_hdr, sizeof(out_hdr_t), 1, Param.FourDOutFp) != 1){
		fprintf(stderr, "Thread 0: solver_output_seq: ");
		fprintf(stderr, "fail to write 4D-out header info\n");
		perror("fwrite");
		MPI_Abort(MPI_COMM_WORLD, ERROR);
		exit(1);
	    }
	}

	/* Output my owned nodes' velocities */
	nindex = 0;
	while (nindex < Global.myMesh->nharbored) {
	    fvector_t vel;

	    if (Global.myMesh->nodeTable[nindex].ismine) {
		vel.f[0] =
		    (Global.mySolver->tm1[nindex].f[0]
		     - Global.mySolver->tm2[nindex].f[0])  / Param.theDeltaT;
		vel.f[1] =
		    (Global.mySolver->tm1[nindex].f[1]
		     - Global.mySolver->tm2[nindex].f[1])  / Param.theDeltaT;
		vel.f[2] =
		    (Global.mySolver->tm1[nindex].f[2]
		     - Global.mySolver->tm2[nindex].f[2])  / Param.theDeltaT;


		if (fwrite(&vel, sizeof(fvector_t), 1, Param.FourDOutFp) != 1) {
		    fprintf(stderr, "Thread 0: solver_output_seq: error\n");
		    MPI_Abort(MPI_COMM_WORLD, ERROR);
		    exit(1);
		}

		Param.the4DOutSize += sizeof(fvector_t);

#ifdef DEBUG
		gnid_current = Global.myMesh->nodeTable[nindex].gnid;

		if (first_counted) {
		    if (gnid_prev != (gnid_current - 1)) {
			fprintf( stderr, "PE 0: uncontinuous gnid\n"
				 "   gnid_prev = %" INT64_FMT
				 ", gnid_current = %" INT64_FMT "\n",
				 gnid_prev, gnid_current);
		    }
		} else {
		    first_counted = 1;
		}

		gnid_prev = gnid_current;

		if ((vel.f[0] != 0) ||
		    (vel.f[1] != 0) ||
		    (vel.f[2] != 0)) {
		    /*
		    fprintf(stderr, "Thread 0: Node %ld	 non-zero values\n",
			    gnid_current);
		    */
		}
#endif /* DEBUG */

	    }

	    nindex++;
	}

	/* Receive data from other processors */
	for (procid = 1; procid < Global.theGroupSize; procid++) {
	    MPI_Status status;
	    int32_t rcvbytecount;

	    /* Signal the next processor to go ahead */
	    MPI_Send(NULL, 0, MPI_CHAR, procid, GOAHEAD_MSG, comm_solver);

	    while (1) {
		MPI_Probe(procid, OUT4D_MSG, comm_solver, &status);
		MPI_Get_count(&status, MPI_CHAR, &rcvbytecount);

		/* Receive the data even if rcvbytecount == 0. Otherwise
		   the 0-byte message would get stuck in the message queue */
		MPI_Recv(Global.myVelocityTable, rcvbytecount, MPI_CHAR, procid,
			 OUT4D_MSG, comm_solver, &status);

		if (rcvbytecount == 0) {
		    /* Done */
		    break;
		}

		if (fwrite(Global.myVelocityTable, rcvbytecount, 1, Param.FourDOutFp) != 1) {
		    fprintf(stderr, "Thread 0: solver_output_seq: error\n");
		    MPI_Abort(MPI_COMM_WORLD, ERROR);
		    exit(1);
		}

		Param.the4DOutSize += rcvbytecount;

	    } /* while there is more data to be received from procid */
	} /* for all the processors */

    } else {
	/* Processors other than 0 needs to send data to 0 */
	int32_t sndbytecount;
	MPI_Status status;

	/* Wait for me turn */
	MPI_Recv(NULL, 0, MPI_CHAR, 0, GOAHEAD_MSG, comm_solver, &status);

#ifdef DEBUG
	first_counted = 0;
#endif


	nindex = 0;
	while (nindex < Global.myMesh->nharbored) {
	    fvector_t *velp;

	    idx = 0;
	    while ((idx < batchlimit) &&
		   (nindex < Global.myMesh->nharbored)) {

		if (Global.myMesh->nodeTable[nindex].ismine) {

		    velp = &Global.myVelocityTable[idx];

		    velp->f[0] =
			(Global.mySolver->tm1[nindex].f[0]
			 - Global.mySolver->tm2[nindex].f[0])	/ Param.theDeltaT;
		    velp->f[1] =
			(Global.mySolver->tm1[nindex].f[1]
			 - Global.mySolver->tm2[nindex].f[1])	/ Param.theDeltaT;
		    velp->f[2] =
			(Global.mySolver->tm1[nindex].f[2]
			 - Global.mySolver->tm2[nindex].f[2])	/ Param.theDeltaT;


		    idx++;

#ifdef DEBUG
		    gnid_current = Global.myMesh->nodeTable[nindex].gnid;

		    if (first_counted) {
			if (gnid_prev != (gnid_current - 1)) {
			    fprintf( stderr, "PE %d uncontinuous gnid\n"
				     "	gnid_prev = %" INT64_FMT
				     ", gnid_current = %" INT64_FMT "\n",
				     Global.myID, gnid_prev, gnid_current );
			}
		    } else {
			first_counted = 1;
		    }

		    gnid_prev = gnid_current;

		    /* debug */
		    /*
		    if ((velp->f[0] != 0) ||
			(velp->f[1] != 0) ||
			(velp->f[2] != 0)) {
			fprintf(stderr,
				"Thread %d: there are non-zero values\n",
				Global.myID);
				}
		    */
#endif /* DEBUG */

		}

		nindex++;
	    }

	    /* Send data to proc 0 */

	    if (idx > 0) {
		/* I have some real data to send */
		sndbytecount = idx * sizeof(fvector_t);
		MPI_Send(Global.myVelocityTable, sndbytecount, MPI_CHAR, 0, OUT4D_MSG,
			 comm_solver);
	    }
	} /* While there is data left to be sent */

	/* Send an empty message to indicate the end of my transfer */
	MPI_Send(NULL, 0, MPI_CHAR, 0, OUT4D_MSG, comm_solver);
    }

    return;
}


/**
 * Allocate and initialize a scheduler.
 */
static schedule_t*
schedule_new()
{
    schedule_t *sched;

    sched = (schedule_t *)malloc(sizeof(schedule_t));
    if (sched == NULL)
	return NULL;

    sched->c_count = 0;
    sched->first_c = NULL;
    sched->messenger_c = (messenger_t **)
	calloc(Global.theGroupSize, sizeof(messenger_t *));
    if (sched->messenger_c == NULL)
	return NULL;

    sched->s_count = 0;
    sched->first_s = NULL;
    sched->messenger_s = (messenger_t **)
	calloc(Global.theGroupSize, sizeof(messenger_t *));
    if (sched->messenger_s == NULL)
	return NULL;

    return sched;
}



/**
 * Allocate the mapping table for each of my messenger.
 */
static void
schedule_allocmapping( schedule_t *sched )
{
    messenger_t *messenger;
    int32_t nodecount;

    messenger = sched->first_c;
    while (messenger != NULL) {
	nodecount = messenger->nodecount;

	messenger->mapping =
	    (int32_t *)calloc(nodecount, sizeof(int32_t));

	if (messenger->mapping == NULL) {
	    fprintf(stderr, "Thread %d: schedule_allocamapping: ", Global.myID);
	    fprintf(stderr, " out of memory\n");
	    MPI_Abort(MPI_COMM_WORLD, ERROR);
	    exit(1);
	}

	messenger = messenger->next;
    }

    messenger = sched->first_s;
    while (messenger != NULL) {
	nodecount = messenger->nodecount;

	messenger->mapping =
	    (int32_t *)calloc(nodecount, sizeof(int32_t));

	if (messenger->mapping == NULL) {
	    fprintf(stderr, "Thread %d: schedule_allocamapping: ", Global.myID);
	    fprintf(stderr, " out of memory\n");
	    MPI_Abort(MPI_COMM_WORLD, ERROR);
	    exit(1);
	}

	messenger = messenger->next;
    }

    return;
}


/**
 * Allocate MPI controls for non-blocing receives.
 */
static void
schedule_allocMPIctl( schedule_t* sched )
{
    if (sched->c_count != 0) {
	sched->irecvreqs_c =
	    (MPI_Request *)malloc(sizeof(MPI_Request) * sched->c_count);
	sched->irecvstats_c =
	    (MPI_Status *)malloc(sizeof(MPI_Status) * sched->c_count);

	if ((sched->irecvreqs_c == NULL) ||
	    (sched->irecvstats_c == NULL)) {
	    fprintf(stderr, "Thread %d: schedule_allocMPIctl: ", Global.myID);
	    fprintf(stderr, "out of memory\n");
	    MPI_Abort(MPI_COMM_WORLD, ERROR);
	    exit(1);
	}
    } else {
	sched->irecvreqs_c = NULL;
	sched->irecvstats_c = NULL;
    }

    if (sched->s_count != 0) {
	sched->irecvreqs_s =
	    (MPI_Request *)malloc(sizeof(MPI_Request) * sched->s_count);
	sched->irecvstats_s =
	    (MPI_Status *)malloc(sizeof(MPI_Status) * sched->s_count);

	if ((sched->irecvreqs_s == NULL) ||
	    (sched->irecvstats_s == NULL)) {
	    fprintf(stderr, "Thread %d: schedule_allocMPIctl: ", Global.myID);
	    fprintf(stderr, "out of memory\n");
	    MPI_Abort(MPI_COMM_WORLD, ERROR);
	    exit(1);
	}
    } else {
	sched->irecvreqs_s = NULL;
	sched->irecvstats_s = NULL;
    }

    return;
}


/**
 * Build a communication schedule using local information.
 */
static void
schedule_build( mesh_t* mesh, schedule_t* dnsched, schedule_t* ansched )
{
    int32_t nindex;
    node_t* nodep;
    messenger_t* messenger;

    for (nindex = 0; nindex < mesh->nharbored; nindex++) {
	nodep = &mesh->nodeTable[nindex];
	int32_t owner, sharer;

	if (!nodep->ismine) {
	    /* I do not own this node. Add its owner processor to my c-list */

	    owner = nodep->proc.ownerid;

	    if (nodep->isanchored) {
		messenger = ansched->messenger_c[owner];
	    } else {
		messenger = dnsched->messenger_c[owner];
	    }

	    if (messenger == NULL) {
		messenger = messenger_new(owner);
		if (messenger == NULL) {
		    fprintf(stderr, "Thread %d: schedule_build: ", Global.myID);
		    fprintf(stderr, "out of memory.\n");
		    MPI_Abort(MPI_COMM_WORLD, ERROR);
		    exit(1);
		}

		if (nodep->isanchored) {
		    ansched->c_count++;
		    ansched->messenger_c[owner] = messenger;
		    messenger->next = ansched->first_c;
		    ansched->first_c = messenger;
		} else {
		    dnsched->c_count++;
		    dnsched->messenger_c[owner] = messenger;
		    messenger->next = dnsched->first_c;
		    dnsched->first_c = messenger;
		}
	    }

	    /* Update the number of nodecount for the messenger */
	    messenger->nodecount++;

	} else {
	    /* I own this node. Add any sharing processor to my s-list */

	    int32link_t *int32link;

	    int32link = nodep->proc.share;
	    while (int32link != NULL) {
		sharer = int32link->id;

		if (nodep->isanchored) {
		    messenger = ansched->messenger_s[sharer];
		} else {
		    messenger = dnsched->messenger_s[sharer];
		}

		if (messenger == NULL) {
		    messenger = messenger_new(sharer);
		    if (messenger == NULL) {
			fprintf(stderr, "Thread %d: schedule_build: ", Global.myID);
			fprintf(stderr, "out of memory.\n");
			MPI_Abort(MPI_COMM_WORLD, ERROR);
			exit(1);
		    }

		    if (nodep->isanchored) {
			ansched->s_count++;
			ansched->messenger_s[sharer] = messenger;
			messenger->next = ansched->first_s;
			ansched->first_s = messenger;
		    } else {
			dnsched->s_count++;
			dnsched->messenger_s[sharer] = messenger;
			messenger->next = dnsched->first_s;
			dnsched->first_s = messenger;
		    }
		}

		/* Update the nodecount */
		messenger->nodecount++;

		/* Move to the next sharing processor */
		int32link = int32link->next;
	    }
	}
    }

    /* Allocate MPI controls */
    schedule_allocMPIctl(ansched);
    schedule_allocMPIctl(dnsched);

    /* Allocate localnode table for each of the messegners I have */
    schedule_allocmapping(ansched);
    schedule_allocmapping(dnsched);

    /* Go through the nodes again and fill out the mapping table */
    for (nindex = 0; nindex < mesh->nharbored; nindex++) {
	nodep = &mesh->nodeTable[nindex];
	int32_t owner, sharer;

	if (!nodep->ismine) {
	    /* I do not own this node. Add its owner processor to my c-list */
	    owner = nodep->proc.ownerid;

	    if (nodep->isanchored) {
		messenger = ansched->messenger_c[owner];
	    } else {
		messenger = dnsched->messenger_c[owner];
	    }

	    if (messenger == NULL) {
		fprintf(stderr, "Thread %d: schedule_build: ", Global.myID);
		fprintf(stderr, "encounter NULL messenger.\n");
		MPI_Abort(MPI_COMM_WORLD, ERROR);
		exit(1);
	    }

	    /* Fill in the mapping */
	    messenger->mapping[messenger->nidx] = nindex;
	    messenger->nidx++;

	} else {
	    /* I own this node. Add any sharing processor to my s-list */

	    int32link_t *int32link;

	    int32link = nodep->proc.share;
	    while (int32link != NULL) {
		sharer = int32link->id;

		if (nodep->isanchored) {
		    messenger = ansched->messenger_s[sharer];
		} else {
		    messenger = dnsched->messenger_s[sharer];
		}

		if (messenger == NULL) {
		    fprintf(stderr, "Thread %d: schedule_build: ", Global.myID);
		    fprintf(stderr, "encounter NULL messenger.\n");
		    MPI_Abort(MPI_COMM_WORLD, ERROR);
		    exit(1);
		}

		messenger->mapping[messenger->nidx] = nindex;
		messenger->nidx++;

		/* Move to the next sharing processor */
		int32link = int32link->next;
	    }
	}
    }

    return ;
}



/**
 * Release memory used by a scheduler.
 */
static void
schedule_delete( schedule_t* sched )
{
    messenger_t *current, *next;

    /* Release messengers overseeing my contributions */
    current = sched->first_c;
    while (current != NULL) {
	next = current->next;

	messenger_delete(current);
	current = next;
    }

    /* Release messengers overseeing shareing with others */
    current = sched->first_s;
    while (current != NULL) {
	next = current->next;

	messenger_delete(current);
	current = next;
    }

    if (sched->irecvreqs_c != NULL)
	free(sched->irecvreqs_c);
    if (sched->irecvstats_c != NULL)
	free(sched->irecvstats_c);
    free(sched->messenger_c);

    if (sched->irecvreqs_s != NULL)
	free(sched->irecvreqs_s);
    if (sched->irecvstats_s != NULL)
	free(sched->irecvstats_s);
    free(sched->messenger_s);

    free(sched);

    return;
}



/**
 * Allocate the memory for data exchange.
 */
static void
schedule_prepare( schedule_t* sched, int32_t c_outsize, int32_t c_insize,
		  int32_t s_outsize, int32_t s_insize )
{
    messenger_t* messenger;

    messenger = sched->first_c;
    while (messenger != NULL) {
	messenger_set(messenger, c_outsize, c_insize);
	messenger = messenger->next;
    }

    messenger = sched->first_s;
    while (messenger != NULL) {
	messenger_set(messenger, s_outsize, s_insize);
	messenger = messenger->next;
    }

    return;

}



/**
 * Assemble the proper information for the group of messengers managed by
 * a scheduler and send the data.
 *
 * \param direction: CONTRIBUTION or SHARING.
 */
static void
schedule_senddata(schedule_t *sched, void *valuetable, int32_t itemsperentry,
		  int32_t direction, int32_t msgtag)
{
    messenger_t *send_messenger, *recv_messenger;
    int32_t irecvcount, irecvnum, bytesize;
    MPI_Request *irecvreqs;
    MPI_Status *irecvstats;

#ifdef DEBUG
    int64_t *gnidp;
#endif /* DEBUG */

    if (direction == CONTRIBUTION) {
	send_messenger = sched->first_c;
	recv_messenger = sched->first_s;
	irecvcount = sched->s_count;
	irecvreqs = sched->irecvreqs_s;
	irecvstats = sched->irecvstats_s;
    } else {
	send_messenger = sched->first_s;
	recv_messenger = sched->first_c;
	irecvcount = sched->c_count;
	irecvreqs = sched->irecvreqs_c;
	irecvstats = sched->irecvstats_c;
    }

    /* Post receives */
    irecvnum = 0;
    while (recv_messenger != NULL) {
	bytesize = recv_messenger->nodecount * recv_messenger->insize;
	MPI_Irecv(recv_messenger->indata, bytesize, MPI_CHAR,
		  recv_messenger->procid, msgtag, comm_solver,
		  &irecvreqs[irecvnum]);

	irecvnum++;
	recv_messenger = recv_messenger->next;
    }

    /* Asssemble outgoing messages */
    while (send_messenger != NULL) {
	int32_t lnid, idx, entry;
	solver_float *dvalue;
	solver_float *out;

	for (idx = 0; idx < send_messenger->nidx; idx++) {

	    lnid = send_messenger->mapping[idx];

	    out = (solver_float *)((char *)send_messenger->outdata +
			     send_messenger->outsize * idx);

	    dvalue = (solver_float *)valuetable + itemsperentry * lnid;

	    for (entry = 0; entry < itemsperentry; entry++)
		*(out + entry) = *(dvalue + entry);

#ifdef DEBUG
	    /* For debug, carry the global node id */
	    gnidp = (int64_t *)
		((char *)out + itemsperentry * sizeof(solver_float));
	    *gnidp = Global.myMesh->nodeTable[lnid].gnid;
#endif /* DEBUG */
	}

	send_messenger = send_messenger->next;
    }

    /* Revisit messengers */
    if (direction == CONTRIBUTION) {
	send_messenger = sched->first_c;
	recv_messenger = sched->first_s;
    } else {
	send_messenger = sched->first_s;
	recv_messenger = sched->first_c;
    }

    /* Send the data */
    while (send_messenger != NULL) {
	bytesize = send_messenger->nodecount * send_messenger->outsize;
	MPI_Send(send_messenger->outdata, bytesize, MPI_CHAR,
		 send_messenger->procid, msgtag, comm_solver);
	send_messenger = send_messenger->next;
    }

    /* Wait till I receive all the data I want */
    if (irecvcount != 0) {
	MPI_Waitall(irecvcount, irecvreqs, irecvstats);
    }

    while (recv_messenger != NULL) {
	int32_t lnid, idx, entry;
	solver_float *dvalue;
	solver_float *in;

	for (idx = 0; idx < recv_messenger->nidx; idx++) {

	    lnid = recv_messenger->mapping[idx];

	    in = (solver_float *)((char *)recv_messenger->indata +
			    recv_messenger->insize * idx);

	    dvalue = (solver_float *)valuetable + itemsperentry * lnid;

	    for (entry = 0; entry < itemsperentry; entry++) {
		if (direction == CONTRIBUTION) {
		    *(dvalue + entry) += *(in + entry);
		} else {
		    /* SHARING, overwrite my local value */
		    *(dvalue + entry) = *(in + entry);
		}
	    }

#ifdef DEBUG
	    /* For debug, check the global node id */
	    gnidp = (int64_t *)
		((char *)in + itemsperentry * sizeof(solver_float));

	    if (*gnidp != Global.myMesh->nodeTable[lnid].gnid) {
		fprintf(stderr, "Thread %d: solver_init: gnids do not match\n",
			Global.myID);
		MPI_Abort(MPI_COMM_WORLD, ERROR);
		exit(1);
	    }
#endif /* DEBUG */
	} /* for all the incoming data */

	recv_messenger = recv_messenger->next;
    }


    /* MPI_Barrier(comm_solver);  */

    return;
}


/**
 * Print messenger entry data to the given output stream.
 * The output line contains the following information:
 * "pe_id type c/s rpe nodecount outsize insize"
 *
 * \note Printing is not synchronized accross PEs, so lines can be out of
 * order / interleaved
 */
static int
messenger_print( messenger_t* msg, char type, char cs, FILE* out )
{
    int ret;

    assert( NULL != msg );

    ret = fprintf( out, "msg_info: %d %c %c %d %d %d %d %d\n", Global.myID, type, cs,
		   msg->procid, msg->nodecount, msg->outsize, msg->insize,
		   msg->nodecount * msg->outsize );

    if (ret > 0 || !Param.theSchedulePrintErrorCheckFlag) {
	ret = 0;
    } else {  /* ret <= 0 && Param.theSchedulePrintErrorCheckFlag */
	perror( "Warning! fprintf(...) failed" );
	fprintf(stderr, "PE id = %d, ret = %d, out = 0x%p\n", Global.myID, ret, out);
	fflush( stderr );
    }

    return ret;
}


/**
 * Print the messenger list for a scheduler
 *
 * \note Printing is not synchronized accross PEs, so lines can be out of
 * order / interleaved
 */
static int
schedule_print_messenger_list( schedule_t* sched, messenger_t* msg, int count,
			       char type, char cs, FILE* out )
{
    messenger_t* m_p;
    int my_count;
    int ret = 0;

    assert( NULL != sched );

    m_p = msg;


    for (my_count = 0; m_p != NULL && ret >= 0; my_count++, m_p = m_p->next) {
	ret += messenger_print( msg, type, cs, out );
    }


    if (ret < 0) {
	return -1;
    }

    if (my_count != count) {
	fprintf( stderr, "Warning! schedule list count does not match: "
		 "%u %c %c %d %d\n", Global.myID, type, cs, count, my_count );
    }

    return ret;
}


/**
 * Print scheduler communication to a given output stream.
 *
 * Print a line per entry in the schedule_t structure, i.e., an line
 * per messenger_t entry in the list.
 *
 * Each line has the following format:
 * "pe_id type c/s rpe nodecount outsize insize"
 */
static int
schedule_print_detail( schedule_t* sched, char type, FILE* out )
{
    int ret = 0;

    ret += schedule_print_messenger_list( sched, sched->first_c,
					  sched->c_count, type, 'c', out );
    ret += schedule_print_messenger_list( sched, sched->first_s,
					  sched->s_count, type, 's', out );

    return ret;
}


/**
 * Print scheduler communication to a given output stream.
 *
 * Print a line per entry in the schedule_t structure, i.e., an line
 * per messenger_t entry in the list.
 *
 * Each line has the following format:
 * "pe_id type s_count c_count"
 *
 * \note Printing is not synchronized accross PEs, so lines can be out of
 * order / interleaved
 */
static int
schedule_print( schedule_t* sched, char type, FILE* out )
{
    int ret;

    assert( NULL != sched );
    assert( NULL != out );

    ret = fprintf( out, "sch_info: %u %c %d %d\n", Global.myID, type, sched->c_count,
		   sched->s_count );


    if (ret > 0 || !Param.theSchedulePrintErrorCheckFlag) {
	ret = 0;
    }

    return ret;
}


/**
 * \note Printing is not synchronized accross PEs, so lines can be out of
 * order / interleaved
 */
static int
solver_print_schedules_imp( mysolver_t* solver, FILE* out )
{
    int ret = 0;

    assert( solver != NULL );
    assert( out != NULL );

    MPI_Barrier(comm_solver);

    /* print the high-level schedule per PE */
    if (Global.myID == 0) { /* print some header information */
	fputs( "# ----------------------------------------------------------\n"
	       "# Content: Solver schedule information\n"
	       "# pe_id d/a s_count c_count\n", out );
    }
    fflush( out );
    fdatasync( fileno( out ) );

    MPI_Barrier( comm_solver );

    /* this is not synchronized, so it might be out of order */
    ret += schedule_print( solver->an_sched, 'a', out );
    ret += schedule_print( solver->dn_sched, 'd', out );

    fflush( out );
    fdatasync( fileno( out ) );
    MPI_Barrier( comm_solver );

    /* print the schedule detail */
    if (Global.myID == 0) { /* print some header information */
	fputs( "\n\n"
	       "# ----------------------------------------------------------\n"
	       "# Content: Solver schedule detail\n"
	       "# pe_id d/a c/s rpe nodecount outsize insize msgsize\n", out );
	fflush( out );
	fdatasync( fileno( out ) );
    }

    MPI_Barrier( comm_solver );

    /* this is not synchronized, so it might be out of order */
    ret += schedule_print_detail( solver->an_sched, 'a', out );
    ret += schedule_print_detail( solver->dn_sched, 'd', out );

    fflush( out );
    fdatasync( fileno( out ) );
    MPI_Barrier( comm_solver );

    if (Global.myID == 0) {
	fputs( "# ----------------------------------------------------------\n"
	       "\n", out );
	fflush( out );
	fdatasync( fileno( out ) );
    }

    MPI_Barrier( comm_solver );

    return ret;
}


/**
 * Wrapper to print the solver schedules to stdout and a file with
 * the given name.
 *
 * \note Printing is not synchronized accross PEs, so lines can be out of
 * order / interleaved
 */
static int
solver_print_schedules( mysolver_t* solver )
{
    FILE* out;
    int ret = 0;

    if (Param.theSchedulePrintToStdout) {
	/* print schedules to standard output */
	ret += solver_print_schedules_imp( solver, stdout );

	if (ret < 0) {
	    fprintf( stderr, "Warning! printing schedules to standard output "
		     "failed for PE %d\n", Global.myID );
	}
    }

    if (Param.theSchedulePrintToFile && (Param.theSchedulePrintFilename != NULL)) {
	/* print schedules to the given file */
	out = fopen( Param.theSchedulePrintFilename, "a" );

	if (NULL == out) { /* this is not fatal */
	    fprintf( stderr, "Warning!, PE# %d failed to open output file for "
		     "printing the communication schedule\n", Global.myID );
	    return -1;
	}

	ret = solver_print_schedules_imp( solver, out );

	if (ret < 0) {
	    fprintf( stderr, "Warning! PE %d could not print schedules "
		     "to file\n", Global.myID );
	}

	fclose( out );
    }

    return ret;
}

/**
 * messenger_new: Allocate and initialize a messenger.
 *
 */
static messenger_t *messenger_new(int32_t procid)
{
    messenger_t *messenger;

    messenger = (messenger_t *)calloc(1, sizeof(messenger_t));

    if (messenger == NULL)
	return NULL;

    messenger->procid = procid;

    return messenger;
}



/**
 * messenger_delete: Release memory used by a messenger.
 *
 */
static void messenger_delete(messenger_t *messenger)
{
    if (messenger == NULL)
	return;

    if (messenger->outdata != NULL)
	free(messenger->outdata);

    if (messenger->indata != NULL)
	free(messenger->indata);

    free(messenger->mapping);

    free(messenger);

    return;
}



/**
 * messenger_set: Free any data memory used by the messenger for
 *                previous communication. And allocate new memory
 *                for the new round of communication.
 *
 */
static void
messenger_set(messenger_t *messenger, int32_t outsize, int32_t insize)
{
    if (messenger->outdata != NULL) {
	free(messenger->outdata);
	messenger->outdata = NULL;
    }

    if (messenger->indata != NULL) {
	free(messenger->indata);
	messenger->indata = NULL;
    }

    messenger->outsize = outsize;
    messenger->insize = insize;

    if (outsize != 0) {
	messenger->outdata = calloc(messenger->nodecount, outsize);
	if (messenger->outdata == NULL) {
	    fprintf(stderr, "Thread %d: messenger_set: out of memory\n",
		    Global.myID);
	    MPI_Abort(MPI_COMM_WORLD, ERROR);
	    exit(1);
	}
    }

    if (insize != 0) {
	messenger->indata = calloc(messenger->nodecount, insize);
	if (messenger->indata == NULL) {
	    fprintf(stderr, "Thread %d: messenger_set: out of memory\n",
		    Global.myID);
	    MPI_Abort(MPI_COMM_WORLD, ERROR);
	    exit(1);
	}
    }

    return;
}



/**
 * messenger_countnodes: Count the total number of nodes (that need to
 *                       be communicated) on the messenger link list.
 *
 */
static int32_t
messenger_countnodes(messenger_t *first)
{
    messenger_t *messenger;
    int32_t total;

    total = 0;
    messenger = first;
    while (messenger != NULL) {
	total += messenger->nodecount;
	messenger = messenger->next;
    }

    return total;
}


/**
 * Compute K1, K2 and K3 for a  linear  elastic,  homogeneous
 * and isotropic cube; and their off-diagonal matrices.
 *
 *            K1 = Integral(   Del(Phi(j))  * T(Del(Phi(i)))     )
 *            K2 = Integral(   Del(Phi(i))  * T(Del(Phi(j)))     )
 *            K3 = Integral( T(Del(Phi(i))) *   Del(Phi(j))  * I )
 *
 *            where:
 *
 *            T(W) = transpose of W.
 *
 * \note K offdiagonal has been commented out because is no longer needed
 * after the changes made on the solution algorith due to the new
 * form to handle the damping involved terms.
 */
static void compute_K()
{
    int i, j; /* indices of the block matrices, i for rows, j for columns */
    int k, l; /* indices of 3 x 3 matrices, k for rows, l for columns     */

    double x[3][8]={ {-1,  1, -1,  1, -1,  1, -1, 1} ,
		     {-1, -1,  1,  1, -1, -1,  1, 1} ,
		     {-1, -1, -1, -1,  1,  1,  1, 1} };

    /* compute K3 first */
    memset(Global.theK3, 0, 8 * 8 * sizeof(fmatrix_t));
    for (i = 0 ;  i < 8; i++) {
	for (j = 0; j <8; j++){
	    /* for  each 3 x 3 matrix representing (node i, node j),
               each of these matrices is diagonal, off-diagonal elements
               have been set to 0 in memset() */

	    fmatrix_t *matPtr;
	    matPtr = &Global.theK3[i][j];

	    for (k = 0; k < 3; k++) {
		/* set the diagonal values for the 3 x 3 matrix.
		   Note the rotation of the index */
		double I1, I2, I3;

		I1 = INTEGRAL_1
		    (x[(k + 0) % 3][i], x[(k + 0) % 3][j],
		     x[(k + 1) % 3][i], x[(k + 1) % 3][j],
		     x[(k + 2) % 3][i], x[(k + 2) % 3][j]);

		I2 = INTEGRAL_1
		    (x[(k + 1) % 3][i], x[(k + 1) % 3][j],
		     x[(k + 2) % 3][i], x[(k + 2) % 3][j],
		     x[(k + 0) % 3][i], x[(k + 0) % 3][j]);


		I3 = INTEGRAL_1
		    (x[(k + 2) % 3][i], x[(k + 2) % 3][j],
		     x[(k + 0) % 3][i], x[(k + 0) % 3][j],
		     x[(k + 1) % 3][i], x[(k + 1) % 3][j]);

		matPtr->f[k][k] = I1 + I2 + I3;
	    } /* k*/
	} /* j*/
    } /* i */

    /* compute K1 and K2. They are not diagonal either, but they are
       indeed symmetric globablly */
    for (i = 0; i < 8; i++) {
	for (j = 0; j < 8; j++) {
	    /* for  each 3 x 3 matrix representing (node i, node j)*/

	    fmatrix_t *matPtr0, *matPtr1;
	    matPtr0 = &Global.theK1[i][j];
	    matPtr1 = &Global.theK2[i][j];

	    for (k = 0; k <  3; k++)
		for (l = 0; l < 3; l++) {
		    if (k == l) {
			/* Initialize the diagnoal elements */
			matPtr0->f[k][k] =
			    INTEGRAL_1
			    (x[(k + 0) % 3][i], x[(k + 0) % 3][j],
			     x[(k + 1) % 3][i], x[(k + 1) % 3][j],
			     x[(k + 2) % 3][i], x[(k + 2) % 3][j]);


			matPtr1->f[k][k] =
			    INTEGRAL_1
			    (x[(k + 0) % 3][j], x[(k + 0) % 3][i],
			     x[(k + 1) % 3][j], x[(k + 1) % 3][i],
			     x[(k + 2) % 3][j], x[(k + 2) % 3][i]);

		    } else {
			/* Initialize off-diagonal elements */

			matPtr0->f[k][l] =
			    INTEGRAL_2
			    (x[k][j], x[l][i],
			     x[3 - (k + l)][j], x[3 - (k + l)][i]);

			matPtr1->f[k][l] =
			    INTEGRAL_2
			    (x[k][i], x[l][j],
			     x[3 - (k + l)][i], x[3 - (k + l)][j]);

		    } /* else */
		} /* for l */
	} /* for j */
    } /* i */

    /* Old code for damping                                    */
    /* Create the off-diagonal matrices                        */
    /* memcpy(theK1_offdiag, Global.theK1, sizeof(double) * 24 * 24); */
    /* memcpy(theK2_offdiag, Global.theK2, sizeof(double) * 24 * 24); */
    /* memcpy(theK3_offdiag, Global.theK3, sizeof(double) * 24 * 24); */
    /* for (i = 0; i <8; i++) {                                */
    /*     theK1_offdiag[i][i].f[0][0] = 0;                    */
    /*     theK1_offdiag[i][i].f[1][1] = 0;                    */
    /*     theK1_offdiag[i][i].f[2][2] = 0;                    */
    /*     theK2_offdiag[i][i].f[0][0] = 0;                    */
    /*     theK2_offdiag[i][i].f[1][1] = 0;                    */
    /*     theK2_offdiag[i][i].f[2][2] = 0;                    */
    /*     theK3_offdiag[i][i].f[0][0] = 0;                    */
    /*     theK3_offdiag[i][i].f[1][1] = 0;                    */
    /*     theK3_offdiag[i][i].f[2][2] = 0;                    */
    /* }                                                       */

    /* New code:
     * First option to solve double K1 K3 computation in the
     * time steps is to merge both of them in K1 only
     */
    for ( i = 0; i < 8; i++ )
    {
	for ( j = 0; j < 8; j++ )
	{
	    for ( k = 0; k < 3; k++ )
	    {
		for ( l = 0; l < 3; l++ )
		{
		    Global.theK1[i][j].f[k][l] += Global.theK3[i][j].f[k][l];
		}
	    }
	}
    }

    return;
}

static void constract_Quality_Factor_Table()
{
int i,j;
double local_QTABLE[26][6] = {{ 5.,	0.211111102, 0.236842104, 0.032142857, 0.271428571,	0.14},
		{6.25,	0.188888889,	0.184210526,	0.039893617,	0.336879433,	0.10152},
		{8.33,	0.157777778,	0.139473684,	0.045,	0.38,	0.07},
		{10., 0.137777765, 0.12105263, 0.032942899, 0.27818448, 0.0683},
		{15., 0.097777765,	0.08105263,	0.032942899,	0.27818448,	0.045},
		{20., 0.078139527, 0.060526314,	0.031409788, 0.277574872, 0.034225},
		{25., 0.064285708, 0.049999999,	0.031578947, 0.285714286, 0.0266},
		{30.,	0.053658537,	0.044736842,	0.026640676,	0.24691358,	0.023085},
		{35.,	0.046341463,	0.038157895,	0.02709848,	0.251156642,	0.019669},
		{40.,	0.040487805,	0.034210526,	0.025949367,	0.240506329,	0.01738},
		{45.,	0.036585366,	0.028947368,	0.031393568,	0.290964778,	0.014366},
		{50.,	0.032926829,	0.026315789,	0.032488114,	0.30110935,	0.01262},
		{60.,     0.0279,    0.0223,    0.0275,    0.2545,    0.0114},
		{70.,   0.024,			0.019,			0.032488114,    0.30110935, 0.0083},
		{80.,  0.0207,    0.0174,    0.0251,    0.2326,    0.0088},
		{90.,    0.0187,    0.0154,    0.0244,    0.2256,    0.0079},
		{100.,	0.017,	0.014,	0.028021016,	0.288966725,	0.006281},
		{120.,     0.0142,    0.0115,    0.0280,   0.2700,    0.0052},
		{150.,  0.0114,    0.0094,    0.0240,    0.2316,    0.0047},
		{200.,	0.0085,	0.00705,	0.022603978,	0.226039783,	0.0035392},
		{250., 0.0069,    0.0055,    0.0269,    0.2596,    0.0027},
		{300.,	0.0057,	0.0047,	0.027072758,	0.279187817,	0.0021276},
		{350,  0.0048,    0.0040,    0.0242,    0.2339,    0.0020},
		{400.,	0.0043,	0.0036,	0.021425572,	0.214255718,	0.0017935},
		{450., 0.0039,    0.0030,   0.0280,    0.2710,    0.0015},
		{500.,	0.0035,	0.00285,	0.023408925,	0.241404535,	0.001367}
};

for(i = 0; i < 18; i++)
{
	for(j = 0; j < 6; j++)
	{
		Global.theQTABLE[i][j] = local_QTABLE[i][j];
//		printf("%f ",theQTABLE[i][j]);
	}
//	printf("\n");
}
return;
}


/**
 * compute_setflag:
 *
 * - results from the discussion with Leo
 * - set flags as if in the full space.
 * - the main() routine will set the flag properly in case half-space
 *   is desired.
 *
 */
#ifdef BOUNDARY
static char
compute_setflag(tick_t ldb[3], tick_t ruf[3], tick_t p1[3], tick_t p2[3])
{
    char flag;

    flag = 13; /* indicate internal element */

    if (ldb[0] == p1[0])
	flag = 12;
    if (ldb[1] == p1[1])
	flag = 10;
    if (ldb[2] == p1[2])
	flag = 4;

    if (ruf[0] == p2[0])
	flag = 14;
    if (ruf[1] == p2[1])
	flag = 16;
    if (ruf[2] == p2[2])
	flag = 22;


    if(ldb[0] == p1[0] && ldb[1] == p1[1])
	flag = 9;

    if(ruf[0] == p2[0] && ldb[1] == p1[1])
	flag = 11;

    if(ldb[0] == p1[0] && ruf[1] == p2[1])
	flag = 15;

    if(ruf[0] == p2[0] &&   ruf[1] == p2[1])
	flag = 17;


    if (ldb[0] == p1[0] && ldb[2] == p1[2])
	flag = 3;

    if (ruf[0] == p2[0] && ldb[2] == p1[2])
	flag = 5;

    if (ldb[0] == p1[0] && ruf[2] == p2[2])
	flag = 21;

    if (ruf[0] == p2[0] && ruf[2] == p2[2])
	flag = 23;


    if (ldb[1] == p1[1] && ldb[2] == p1[2])
	flag = 1;

    if (ruf[1] == p2[1] && ldb[2] == p1[2])
	flag = 7;

    if (ldb[1] == p1[1] && ruf[2] == p2[2])
	flag = 19;

    if (ruf[1] == p2[1] && ruf[2] == p2[2])
	flag = 25;

    if (ldb[0] == p1[0] && ldb[1] == p1[1] && ldb[2] == p1[2])
	flag = 0;

    if (ruf[0] == p2[0] && (ldb[1] == p1[1]) && ldb[2] == p1[2])
	flag = 2;

    if (ldb[0] == p1[0] && ruf[1] == p2[1] && ldb[2] == p1[2])
	flag = 6;

    if (ruf[0] == p2[0] && ruf[1] == p2[1] && ldb[2] == p1[2])
	flag = 8;

    if (ldb[0] == p1[0] && ldb[1] == p1[1] && ruf[2] == p2[2])
	flag = 18;

    if (ruf[0] == p2[0] && ldb[1] == p1[1] && ruf[2] == p2[2])
	flag = 20;

    if (ldb[0] == p1[0] && ruf[1] == p2[1] && ruf[2] == p2[2])
	flag = 24;

    if (ruf[0] == p2[0] && ruf[1] == p2[1] && ruf[2] == p2[2])
	flag = 26;

    return flag;
}



static const int theIDBoundaryMatrix[27][8] = {
    { 7, 6, 5, 4, 3, 2, 1, 0},
    { 6, 6, 4, 4, 2, 2, 0, 0},
    { 6, 7, 4, 5, 2, 3, 0, 1},
    { 5, 4, 5, 4, 1, 0, 1, 0},
    { 4, 4, 4, 4, 0, 0, 0, 0},
    { 4, 5, 4, 5, 0, 1, 0, 1},
    { 5, 4, 7, 6, 1, 0, 3, 2},
    { 4, 4, 6, 6, 0, 0, 2, 2},
    { 4, 5, 6, 7, 0, 1, 2, 3},
    { 3, 2, 1, 0, 3, 2, 1, 0},
    { 2, 2, 0, 0, 2, 2, 0, 0},
    { 2, 3, 0, 1, 2, 3, 0, 1},
    { 1, 0, 1, 0, 1, 0, 1, 0},
    { 0, 0, 0, 0, 0, 0, 0, 0}, /* 13: internal elements */
    { 0, 1, 0, 1, 0, 1, 0, 1},
    { 1, 0, 3, 2, 1, 0, 3, 2},
    { 0, 0, 2, 2, 0, 0, 2, 2},
    { 0, 1, 2, 3, 0, 1, 2, 3},
    { 3, 2, 1, 0, 7, 6, 5, 4},
    { 2, 2, 0, 0, 6, 6, 4, 4},
    { 2, 3, 0, 1, 6, 7, 4, 5},
    { 1, 0, 1, 0, 5, 4, 5, 4},
    { 0, 0, 0, 0, 4, 4, 4, 4},
    { 0, 1, 0, 1, 4, 5, 4, 5},
    { 1, 0, 3, 2, 5, 4, 7, 6},
    { 0, 0, 2, 2, 4, 4, 6, 6},
    { 0, 1, 2, 3, 4, 5, 6, 7},
};





static void
compute_setboundary(float size, float Vp, float Vs, float rho, int flag,
		    double dashpot[8][3])
{
    int whichNode;
    double scale;

    /* init the damping vector to all zeroes */
    memset(dashpot, 0, sizeof(double) * 8 * 3);

#ifdef HALFSPACE
    flag = (flag < 9) ? flag + 9 : flag;
#endif /* HALFSPACE */

    scale = rho * (size / 2) * (size / 2);

    for (whichNode = 0 ; whichNode < 8; whichNode++) {
	int bitmark, component;

	bitmark = theIDBoundaryMatrix[flag][whichNode];

	switch (bitmark) {
	case 0:
	    break;
	case 7:
	    /* Three contributing faces */
	    dashpot[whichNode][0] = dashpot[whichNode][1]
		= dashpot[whichNode][2] = (Vp + 2 * Vs) * scale;
	    break;
	case 3:
	case 5:
	case 6:
	    /* Two contributing faces */
	    for (component = 0; component < 3; component++)
		dashpot[whichNode][component] =
		    (Vs + ((bitmark & (1<< component)) ? Vp : Vs)) * scale;
	    break;
	case 1:
	case 2:
	case 4:
	    /* One contributing face */
	    for (component = 0; component < 3; component++)
		dashpot[whichNode][component] =
		    ((bitmark & (1<<component)) ? Vp : Vs) * scale;
	    break;
	default:
	    fprintf(stderr, "SetBoundary: Unknown bitmark. Panic!\n");
	    exit(1);
	}
    }

    return;
}
#endif /* BOUNDARY */



/**
 * compute_setab: the base a and b values will be scaled by zeta
 *                specific to each element.
 */
static void compute_setab(double freq, double *aBasePtr, double *bBasePtr)
{
    /* old version which caused overflow because of the aproximation in
     * the derivative */

    double w1, w2, lw1, lw2, sw1, sw2, cw1, cw2;
    double numer, denom;

    if (Param.theTypeOfDamping == RAYLEIGH)
    {
	/* the factors 0.2 and 1 were calibrated heuristically by LEO */
	w1 = 2 * PI * freq *.2;
	w2 = 2 * PI * freq * 1;

	/* logs */
	lw1 = log(w1);
	lw2 = log(w2);

	/* squares */
	sw1 = w1 * w1;
	sw2 = w2 * w2;

	/* cubes */
	cw1 = w1 * w1 * w1;
	cw2 = w2 * w2 * w2;

	/* numerator */
	numer = w1 * w2 *
	    ( -2 * sw1 * lw2 + 2 * sw1 * lw1 - 2 * w1 * w2 * lw2
	      + 2 * w1 * w2 * lw1 + 3 * sw2 - 3 * sw1
		  - 2 * sw2 * lw2 + 2 * sw2 * lw1);

	/* denominator */
	denom = (cw1 - cw2 + 3 * sw2 * w1 - 3 * sw1 * w2);

	/* the a over zeta target is... */
	*aBasePtr = numer / denom;

	/* new numerator */
	numer = 3 * (2 * w1 * w2 * lw2 - 2 * w1 * w2 * lw1 + sw1 - sw2);

	/* the b over zeta target is... */
	*bBasePtr = numer / denom;

    }
    else if ( Param.theTypeOfDamping == MASS )
    {
	w1 = 2 * PI * freq * .1;  /* these .1 and 8 heuristics */
	w2 = 2 * PI * freq * 8;

	numer = 2 * w2 * w1 * log(w2 / w1);
	denom = w2 - w1;

	*aBasePtr = 1.3*numer / denom;  /* this 1.3 comes out from heuristics */
	*bBasePtr = 0;
    }
    else if ( Param.theTypeOfDamping == NONE || Param.theTypeOfDamping == BKT )
    {
	*aBasePtr = 0;
	*bBasePtr = 0;
    }

    return;
}



int
is_nodeloaded( int32_t iNode, char* onoff )
{
    /* \todo use a general bitmap data structure for this */
    /* \todo move the routine declaration to the source generation file */

    int32_t whichByte, whichBit;

    char mask,test;

    whichByte = iNode/8;
    whichBit = 7 - iNode % 8;

    mask = ( char )pow(2,whichBit);

    test = onoff[whichByte] & mask;

    return (test == mask);  /* 1 if equal, 0 otherwise */
}


/**
 * Add the force due to earthquake source.
 *
 * Globals accessed:
 * - Global.mySolver->force (W)
 * - Param.theDeltaTSquared (R)
 * - Global.myForces (R)
 *
 * Iterates over the nodes that are loaded by the source and set the
 * respective forces for those nodes.
 */
static void
compute_addforce_s( int32_t timestep )
{
    int i;	/* index for loaded nodes (from the source) */

    for (i = 0; i <  Global.theNodesLoaded; i++) {
	int lnid = Global.theNodesLoadedList[i];	/* local node id */

	/* node's force vector */
	fvector_t* nodalForce =	Global.mySolver->force + lnid;

	/* vector-scalar multiply */
	nodalForce->f[0] = ( Global.myForces [ i ].x [0] ) * Param.theDeltaTSquared;
	nodalForce->f[1] = ( Global.myForces [ i ].x [1] ) * Param.theDeltaTSquared;
	nodalForce->f[2] = ( Global.myForces [ i ].x [2] ) * Param.theDeltaTSquared;
    }
}

/**
 * compute_adjust: Either distribute the values from LOCAL dangling nodes
 *                 to LOCAL anchored nodes, or assign values from LOCAL
 *                 anchored nodes to LOCAL dangling nodes.
 *
 */
static void
compute_adjust(void *valuetable, int32_t itemsperentry, int32_t how)
{
    solver_float *vtable = (solver_float *)valuetable;
    int32_t dnindex;

    if (how == DISTRIBUTION) {
	for (dnindex = 0; dnindex < Global.myMesh->ldnnum; dnindex++) {
	    dnode_t *dnode;
	    solver_float *myvalue, *parentvalue;
	    solver_float darray[7]; /* A hack to avoid memory allocation */
	    int32link_t *int32link;
	    int32_t idx, parentlnid;
#ifdef DEBUG
	    int32_t deps = 0;
#endif /* DEBUG */

	    dnode = &Global.myMesh->dnodeTable[dnindex];
	    myvalue = vtable + dnode->ldnid * itemsperentry;

	    for (idx = 0; idx < itemsperentry; idx++) {
		darray[idx] = (*(myvalue + idx)) / dnode->deps;
	    }

	    /* Distribute my darray value to my anchors */
	    int32link = dnode->lanid;
	    while (int32link != NULL) {

#ifdef DEBUG
		deps++;
#endif

		parentlnid = int32link->id;
		parentvalue = vtable + parentlnid * itemsperentry;

		for (idx = 0; idx < itemsperentry; idx++) {
		    /* Accumulation the distributed values */
		    *(parentvalue + idx) += darray[idx];
		}

		int32link = int32link->next;
	    }

#ifdef DEBUG
	    if (deps != (int)dnode->deps) {
		fprintf(stderr, "Thread %d: compute_adjust distri: ", Global.myID);
		fprintf(stderr, "deps don't match\n");
		MPI_Abort(MPI_COMM_WORLD, ERROR);
		exit(1);
	    }
#endif /* DEBUG */
	} /* for all my LOCAL dangling nodes */

    } else {
	/* Assign the value of the anchored parents to the dangling nodes*/

	for (dnindex = 0; dnindex < Global.myMesh->ldnnum; dnindex++) {
	    dnode_t *dnode;
	    solver_float *myvalue, *parentvalue;
	    int32link_t *int32link;
	    int32_t idx, parentlnid;
#ifdef DEBUG
	    int32_t deps = 0;
#endif /* DEBUG */

	    dnode = &Global.myMesh->dnodeTable[dnindex];
	    myvalue = vtable + dnode->ldnid * itemsperentry;

	    /* Zero out the residual values the dangling node might
	       still hold */
	    memset(myvalue, 0, sizeof(solver_float) * itemsperentry);

	    /* Assign prorated anchored values to a dangling node */
	    int32link = dnode->lanid;
	    while (int32link != NULL) {

#ifdef DEBUG
		deps++;
#endif

		parentlnid = int32link->id;
		parentvalue = vtable + parentlnid * itemsperentry;

		for (idx = 0; idx < itemsperentry; idx++) {
		    *(myvalue + idx) += (*(parentvalue + idx) / dnode->deps);
		}

		int32link = int32link->next;
	    }

#ifdef DEBUG
	    if (deps != (int)dnode->deps) {
		fprintf(stderr, "Thread %d: compute_adjust assign: ", Global.myID);
		fprintf(stderr, "deps don't match\n");
		MPI_Abort(MPI_COMM_WORLD, ERROR);
		exit(1);
	    }
#endif /* DEBUG */

	} /* for all my LOCAL dangling nodes */
    }

    return;
}

static void print_timing_stat()
{

    double TotalMeshingTime;
    TotalMeshingTime = Timer_Value("Octor Newtree"          , 0)
                     + Timer_Value("Octor Refinetree"       , 0)
                     + Timer_Value("Octor Balancetree"      , 0)
                     + Timer_Value("Octor Partitiontree"    , 0)
                     + Timer_Value("Octor Extractmesh"      , 0)
                     + Timer_Value("Mesh correct properties", 0)
                     + Timer_Value("Mesh Stats Print"       , 0);

    if ( Param.includeBuildings == YES ) {
        TotalMeshingTime += Timer_Value("First Carve Buildings", 0)
                          + Timer_Value("Second Carve Buildings", 0);
    }

    printf("\n\n__________________________Raw Timers__________________________\n\n");
    Timer_PrintAll(comm_solver);
    printf("\n\n\n\n\n");


    printf("\n\n__________________________Timer Statistics__________________________\n\n");


    printf("\n_____________Summary_____________\n");
    printf("Max Frequency             : %.2f\n", Param.theFreq);
    printf("Vs                        : %.2f\n", Param.theVsCut);
    printf("Total elements            : %" INT64_FMT "\n", Global.theETotal);
    printf("Elements/PE               : %" INT64_FMT "\n", Global.theETotal/Global.theGroupSize);
    printf("Simulation duration       : %.2f seconds\n", Param.theEndT - Param.theStartT);
    printf("Total steps               : %d\n", Param.theTotalSteps);
    printf("DeltaT used               : %.6f seconds\n", Param.theDeltaT);
    printf("Critical deltaT           : %.6f seconds\n", Global.theCriticalT);
    printf("\n");
    printf("Total Wall Clock          : %.2f seconds\n", Timer_Value("Total Wall Clock",0));
    printf("Time/step                 : %.6f seconds\n", Timer_Value("Solver",0)/Param.theTotalSteps);
    printf("Time/step/(elem/PE)       : %.6f millisec\n",Timer_Value("Solver",0) * 1000.0 / Param.theTotalSteps /
	   (Global.theETotal * 1.0 / Global.theGroupSize));
    printf("Simulation Rate Variation : %.3f (Average)   %.3f (Min)   %.3f (Max)  (sec/%d timesteps)\n",
	   (Timer_Value("Solver",0)/Param.theTotalSteps)*Param.monitor_stats_rate,
	   Global.fastestTimeSteps, Global.slowestTimeSteps, Param.monitor_stats_rate);
    printf("\n");


    printf("\n____________Breakdown____________\n");
    printf("TOTAL MESHING                       : %.2f seconds\n", TotalMeshingTime);
    printf("    Octor Newtree                   : %.2f seconds\n", Timer_Value("Octor Newtree",0) );
    printf("    Octor Refinetree                : %.2f seconds\n", Timer_Value("Octor Refinetree",0));
    printf("    Octor Balancetree               : %.2f seconds\n", Timer_Value("Octor Balancetree",0));
    if ( Timer_Exists("First Carve Buildings") )
        printf("    Octor First Carve Buildings     : %.2f seconds\n", Timer_Value("First Carve Buildings",0));
    printf("    Octor Partitiontree             : %.2f seconds\n", Timer_Value("Octor Partitiontree",0));
    if ( Timer_Exists("Second Carve Buildings") )
        printf("    Octor Second Carve Buildings    : %.2f seconds\n", Timer_Value("Second Carve Buildings",0));
    printf("    Octor Extractmesh               : %.2f seconds\n", Timer_Value("Octor Extractmesh",0));
    printf("    Mesh correct properties         : %.2f seconds\n", Timer_Value("Mesh correct properties",0));
    printf("    Mesh Stats Print                : %.2f seconds\n", Timer_Value("Mesh Stats Print",0));
    printf("\n");

    if(Param.drmImplement == YES) {

    	printf("DRM INIT PARAMETERS                 : %.2f (Max) %.2f (Min) seconds\n",
    			Timer_Value("Init Drm Parameters",MAX), Timer_Value("Init Drm Parameters",MIN));
    	printf("\n");

    	printf("DRM INITIALIZATION                  : %.2f (Max) %.2f (Min) seconds\n",
    			Timer_Value("Drm Init",MAX), Timer_Value("Drm Init",MIN));

    	if(Param.theDrmPart == PART2) {

    		printf("    Find Drm File To Readjust       : %.2f (Average)   %.2f (Max) %.2f (Min) seconds\n",
    				Timer_Value("Find Drm File To Readjust",AVERAGE),
    				Timer_Value("Find Drm File To Readjust",MAX),
    				Timer_Value("Find Drm File To Readjust",MIN));

    		printf("    Fill Drm Struct                 : %.2f (Average)   %.2f (Max) %.2f (Min) seconds\n",
    				Timer_Value("Fill Drm Struct",AVERAGE),
    				Timer_Value("Fill Drm Struct",MAX),
    				Timer_Value("Fill Drm Struct",MIN));

    		printf("    Comm of Drm Coordinates         : %.2f (Average)   %.2f (Max) %.2f (Min) seconds\n",
    				Timer_Value("Comm of Drm Coordinates",AVERAGE),
    				Timer_Value("Comm of Drm Coordinates",MAX),
    				Timer_Value("Comm of Drm Coordinates",MIN));

    		printf("    Find Which Drm Files To Print   : %.2f (Average)   %.2f (Max) %.2f (Min) seconds\n",
    				Timer_Value("Find Which Drm Files To Print",AVERAGE),
    				Timer_Value("Find Which Drm Files To Print",MAX),
    				Timer_Value("Find Which Drm Files To Print",MIN));

    		printf("    Read And Rearrange Drm Files    : %.2f (Average)   %.2f (Max) %.2f (Min) seconds\n",
    				Timer_Value("Read And Rearrange Drm Files",AVERAGE),
    				Timer_Value("Read And Rearrange Drm Files",MAX),
    				Timer_Value("Read And Rearrange Drm Files",MIN));

    		printf("    Find Which Drm Files To Read    : %.2f (Average)   %.2f (Max) %.2f (Min) seconds\n",
    				Timer_Value("Find Which Drm Files To Read",AVERAGE),
    				Timer_Value("Find Which Drm Files To Read",MAX),
    				Timer_Value("Find Which Drm Files To Read",MIN));

    		printf("    Locate where I am in file       : %.2f (Average)   %.2f (Max) %.2f (Min) seconds\n",
    				Timer_Value("Locate where I am in file",AVERAGE),
    				Timer_Value("Locate where I am in file",MAX),
    				Timer_Value("Locate where I am in file",MIN));

    	}
    	printf("\n");
    }

    printf("SOURCE INITIALIZATION               : %.2f (Max) %.2f (Min) seconds\n",
	   Timer_Value("Source Init",MAX), Timer_Value("Source Init",MIN));
    printf("\n");
    printf("TOTAL SOLVER                        : %.2f seconds\n", Timer_Value("Solver",0));
    printf("    Read My Forces                  : %.2f (Average)   %.2f (Max) %.2f (Min) seconds\n",
	   Timer_Value("Read My Forces",AVERAGE),
	   Timer_Value("Read My Forces",MAX),
	   Timer_Value("Read My Forces",MIN));
    printf("    Compute addforces s             : %.2f (Average)   %.2f (Max) %.2f (Min) seconds\n",
	   Timer_Value("Compute addforces s",AVERAGE),
	   Timer_Value("Compute addforces s",MAX),
	   Timer_Value("Compute addforces s",MIN));
    printf("    Compute addforces e             : %.2f (Average)   %.2f (Max) %.2f (Min) seconds\n",
	   Timer_Value("Compute addforces e",AVERAGE),
	   Timer_Value("Compute addforces e",MAX),
	   Timer_Value("Compute addforces e",MIN));
    printf("    Compute Damping addforce        : %.2f (Average)   %.2f (Max) %.2f (Min) seconds\n",
	   Timer_Value("Damping addforce",AVERAGE),
	   Timer_Value("Damping addforce",MAX),
	   Timer_Value("Damping addforce",MIN));
    if ( Timer_Exists("Compute Non-linear Entities") )
        printf("    Compute Non-linear Entities     : %.2f (Average)   %.2f (Max) %.2f (Min) seconds\n",
                Timer_Value("Compute Non-linear Entities",AVERAGE),
                Timer_Value("Compute Non-linear Entities",MAX),
                Timer_Value("Compute Non-linear Entities",MIN));
    if ( Timer_Exists("Compute addforces Non-linear") ) {
        printf("    Compute addforces Non-linear    : %.2f (Average)   %.2f (Max) %.2f (Min) seconds\n",
                Timer_Value("Compute addforces Non-linear",AVERAGE),
                Timer_Value("Compute addforces Non-linear",MAX),
                Timer_Value("Compute addforces Non-linear",MIN));
        printf("    Compute addforces gravity       : %.2f (Average)   %.2f (Max) %.2f (Min) seconds\n",
                Timer_Value("Compute addforces gravity",AVERAGE),
                Timer_Value("Compute addforces gravity",MAX),
                Timer_Value("Compute addforces gravity",MIN));
    }

    if ( Timer_Exists("Solver drm force compute") ) {
    	printf("    Solver drm force compute        : %.2f (Average)   %.2f (Max) %.2f (Min) seconds\n",
    			Timer_Value("Solver drm force compute",AVERAGE),
    			Timer_Value("Solver drm force compute",MAX),
    			Timer_Value("Solver drm force compute",MIN));
    }
    printf("    1st schedule send data          : %.2f (Average)   %.2f (Max) %.2f (Min) seconds\n",
	   Timer_Value("1st schedule send data (contribution)",AVERAGE),
	   Timer_Value("1st schedule send data (contribution)",MAX),
	   Timer_Value("1st schedule send data (contribution)",MIN));
    printf("    1st compute adjust              : %.2f (Average)   %.2f (Max) %.2f (Min) seconds\n",
	   Timer_Value("1st compute adjust (distribution)",AVERAGE),
	   Timer_Value("1st compute adjust (distribution)",MAX),
	   Timer_Value("1st compute adjust (distribution)",MIN));
    printf("    2nd schedule send data          : %.2f (Average)   %.2f (Max) %.2f (Min) seconds\n",
	   Timer_Value("2nd schedule send data (contribution)",AVERAGE),
	   Timer_Value("2nd schedule send data (contribution)",MAX),
	   Timer_Value("2nd schedule send data (contribution)",MIN));
    printf("    Compute new displacement        : %.2f (Average)   %.2f (Max) %.2f (Min) seconds\n",
	   Timer_Value("Compute new displacement",AVERAGE),
	   Timer_Value("Compute new displacement",MAX),
	   Timer_Value("Compute new displacement",MIN));
    printf("    3rd schedule send data          : %.2f (Average)   %.2f (Max) %.2f (Min) seconds\n",
	   Timer_Value("3rd schedule send data (sharing)",AVERAGE),
	   Timer_Value("3rd schedule send data (sharing)",MAX),
	   Timer_Value("3rd schedule send data (sharing)",MIN));
    printf("    2nd compute adjust              : %.2f (Average)   %.2f (Max) %.2f (Min) seconds\n",
	   Timer_Value("2nd compute adjust (assignment)",AVERAGE),
	   Timer_Value("2nd compute adjust (assignment)",MAX),
	   Timer_Value("2nd compute adjust (assignment)",MIN));
    printf("    4th schadule send data          : %.2f (Average)   %.2f (Max) %.2f (Min) seconds\n",
	   Timer_Value("4th schadule send data (sharing)",AVERAGE),
	   Timer_Value("4th schadule send data (sharing)",MAX),
	   Timer_Value("4th schadule send data (sharing)",MIN));
    printf("    IO\n");

    if ( Timer_Exists("Solver drm output") ) {
    	printf("        Drm Output                  : %.2f (Average)   %.2f (Max) %.2f (Min) seconds\n",
    			Timer_Value("Solver drm output",AVERAGE),
    			Timer_Value("Solver drm output",MAX),
    			Timer_Value("Solver drm output",MIN));
    }
    if ( Timer_Exists("Solver drm read displacements") ) {
    	printf("        Solver drm read disp        : %.2f (Average)   %.2f (Max) %.2f (Min) seconds\n",
    			Timer_Value("Solver drm read displacements",AVERAGE),
    			Timer_Value("Solver drm read displacements",MAX),
    			Timer_Value("Solver drm read displacements",MIN));
    }
    printf("        Solver Stats Print          : %.2f (Average)   %.2f (Max) %.2f (Min) seconds\n",
	   Timer_Value("Solver Stats Print",AVERAGE),
	   Timer_Value("Solver Stats Print",MAX),
	   Timer_Value("Solver Stats Print",MIN));
    if( Timer_Exists("Print Planes") )
	printf("        Planes                      : %.2f (Average)   %.2f (Max) %.2f (Min) seconds\n",
	       Timer_Value("Print Planes",AVERAGE),
	       Timer_Value("Print Planes",MAX),
	       Timer_Value("Print Planes",MIN));
    if( Timer_Exists("Print Stations") )
	printf("        Stations                    : %.2f (Average)   %.2f (Max) %.2f (Min) seconds\n",
	       Timer_Value("Print Stations",AVERAGE),
	       Timer_Value("Print Stations",MAX),
	       Timer_Value("Print Stations",MIN));
    if( Timer_Exists("Checkpoint") )
	printf("        Checkpoint                  : %.2f\n",
	       Timer_Value("Checkpoint",0));
    printf("\n");
    printf("TOTAL WALL CLOCK                    : %.2f seconds\n", Timer_Value("Total Wall Clock",0));
    printf("\n");
    printf("\n____________Analysis_____________\n");
    printf("Solver I/O                 : %.2f (Average)   %.2f (Max) %.2f (Min) seconds\n",
	   Timer_Value("Solver I/O",      AVERAGE),Timer_Value("Solver I/O",      MAX), Timer_Value("Solver I/O",      MIN));
    printf("Solver Compute             : %.2f (Average)   %.2f (Max) %.2f (Min) seconds\n",
	   Timer_Value("Compute Physics", AVERAGE),Timer_Value("Compute Physics", MAX), Timer_Value("Compute Physics", MIN));
    printf("Solver Communicate         : %.2f (Average)   %.2f (Max) %.2f (Min) seconds\n",
	   Timer_Value("Communication",   AVERAGE),Timer_Value("Communication",   MAX), Timer_Value("Communication",   MIN));
    printf("Compute/Communicate Ratio  : %.2f \n",
	   Timer_Value("Compute Physics", AVERAGE) / Timer_Value("Communication",   AVERAGE) );
    printf("\n\n\n\n");

    fflush (stdout);

    return;
}




/**
 * Prepare data to compute the myForce vector.  It calls compute_force.
 */
static void
source_init( const char* physicsin )
{
	if(( Param.drmImplement == NO )||( Param.drmImplement == YES && Param.theDrmPart == PART1 )){

		double globalDelayT = 0;
		double surfaceShift = 0;

		/* Load to Global.theMPIInformation */
		Global.theMPIInformation.myid      = Global.myID;
		Global.theMPIInformation.groupsize = Global.theGroupSize;

		/* Load to theNumericsInforamation */
		Global.theNumericsInformation.numberoftimesteps = Param.theTotalSteps;
		Global.theNumericsInformation.deltat	     = Param.theDeltaT;
		Global.theNumericsInformation.validfrequency    = Param.theFreq;

		Global.theNumericsInformation.xlength = Param.theDomainX;
		Global.theNumericsInformation.ylength = Param.theDomainY;
		Global.theNumericsInformation.zlength = Param.theDomainZ;

		if ( Param.includeNonlinearAnalysis == YES ) {
			globalDelayT = get_geostatic_total_time();
		}

		if ( Param.includeBuildings == YES ) {
			surfaceShift = get_surface_shift();
		}

		/* it will create the files to be read each time step to
       load (force) the mesh */
		if ( compute_print_source( physicsin, Global.myOctree, Global.myMesh,
				Global.theNumericsInformation, Global.theMPIInformation,
				globalDelayT, surfaceShift ) )
		{
			fprintf(stdout,"Err:cannot create source forces");
			MPI_Abort(MPI_COMM_WORLD, ERROR);
			exit(1);
		}

		Global.theNodesLoaded = source_get_local_loaded_nodes_count();

		if (Global.theNodesLoaded != 0) {
			size_t ret;
			int32_t node_count;

			Global.fpsource = source_open_forces_file( "r" );

			hu_fread( &node_count, sizeof(int32_t), 1, Global.fpsource );

			/* \todo add assertion for node_count == Global.theNodesLoaded */

			Global.theNodesLoadedList = malloc( sizeof(int32_t) * Global.theNodesLoaded );
			Global.myForces	   = calloc( Global.theNodesLoaded, sizeof(vector3D_t) );

			if (Global.myForces == NULL || Global.theNodesLoadedList == NULL) {
				solver_abort( "source_init", "memory allocation failed",
						"Cannot allocate memory for Global.myForces or "
						"loaded nodes list arrays\n" );
			}

			ret = hu_fread( Global.theNodesLoadedList, sizeof(int32_t), Global.theNodesLoaded,
					Global.fpsource );

			if (ret != Global.theNodesLoaded) {
				solver_abort( "source_init(", "fread failed",
						"Could not read nodal force file");
			}
		}
	}
}



/**
 * Search a point in the domain of the local mesh.
 *
 *   input: coordinates
 *  output: 0 fail 1 success
 */
int32_t search_point( vector3D_t point, octant_t **octant )
{
    tick_t  xTick, yTick, zTick;

    xTick = point.x[0] / Global.myMesh->ticksize;
    yTick = point.x[1] / Global.myMesh->ticksize;
    zTick = point.x[2] / Global.myMesh->ticksize;

    *octant = octor_searchoctant( Global.myOctree, xTick, yTick, zTick,
            PIXELLEVEL, AGGREGATE_SEARCH );

    if ( (*octant == NULL) || ((*octant)->where == REMOTE) ) {
        return 0;
    }

    return 1;
}

/**
 * \param octant where the point is located.
 * \param pointcoords coordinates of the point.
 * \param localcoords[out] the displacment.
 */
extern int
compute_csi_eta_dzeta( octant_t* octant, vector3D_t pointcoords,
		       vector3D_t* localcoords, int32_t* localNodeID )
{
    tick_t  edgeticks;
    int32_t eindex;
    double  center_x, center_y, center_z;

    /* various convienient variables */
    double xGlobal = pointcoords.x[0];
    double yGlobal = pointcoords.x[1];
    double zGlobal = pointcoords.x[2];
    double h;

    edgeticks = (tick_t)1 << (PIXELLEVEL - octant->level);
    h =  Global.myMesh->ticksize * edgeticks;

    /* Calculate the center coordinate of the element */
    center_x = Global.myMesh->ticksize * (octant->lx + edgeticks / 2);
    center_y = Global.myMesh->ticksize * (octant->ly + edgeticks / 2);
    center_z = Global.myMesh->ticksize * (octant->lz + edgeticks / 2);


    /* Go through my local elements to find which one matches the
     * containing octant. I should have a better solution than this.
     */
    for (eindex = 0; eindex < Global.myMesh->lenum; eindex++) {
        int32_t lnid0 = Global.myMesh->elemTable[eindex].lnid[0];

        if ((Global.myMesh->nodeTable[lnid0].x == octant->lx) &&
                (Global.myMesh->nodeTable[lnid0].y == octant->ly) &&
                (Global.myMesh->nodeTable[lnid0].z == octant->lz)) {

            /* Sanity check */
            if (Global.myMesh->elemTable[eindex].level != octant->level) {
                fprintf(stderr, "Thread %d: source_init: internal error\n",
                        Global.myID);
                MPI_Abort(MPI_COMM_WORLD, ERROR);
                exit(1);
            }

            /* Fill in the local node ids of the containing element */
            memcpy( localNodeID, Global.myMesh->elemTable[eindex].lnid,
                    sizeof(int32_t) * 8 );

            break;
        }
    }  /* for all the local elements */


    if (eindex == Global.myMesh->lenum) {
        fprintf(stderr, "Thread %d: source_init: ", Global.myID);
        fprintf(stderr, "No element matches the containing octant.\n");
        MPI_Abort(MPI_COMM_WORLD, ERROR);
        exit(1);
    }

    /* Derive the local coordinate of the source inside the element */
    localcoords->x[0] =  2*(xGlobal- center_x)/h;
    localcoords->x[1] =  2*(yGlobal- center_y)/h;
    localcoords->x[2] =  2*(zGlobal- center_z)/h;

    return 1;
}


/**
 * Read stations info.  This is called by PE 0.
 */
static void
read_stations_info( const char* numericalin )
{
    static const char* fname = __FUNCTION_NAME;

    int    iStation, iCorner;
    double lon, lat, depth, *auxiliar;
    FILE*  fp;

    vector3D_t coords;

    /* obtain the stations specifications */
    if ( (fp = fopen ( numericalin, "r")) == NULL ) {
	solver_abort (fname, numericalin,
		      "Error opening numerical.in configuration file");
    }

    auxiliar = (double *)malloc(sizeof(double)*8);

    if ( parsedarray( fp, "domain_surface_corners", 8, auxiliar ) != 0) {
	solver_abort( fname, NULL,
		      "Error parsing domain_surface_corners field from %s\n",
		      numericalin);
    }

    for ( iCorner = 0; iCorner < 4; iCorner++){
	Param.theSurfaceCornersLong[ iCorner ] = auxiliar [ iCorner * 2 ];
	Param.theSurfaceCornersLat [ iCorner ] = auxiliar [ iCorner * 2 +1 ];
    }
    free(auxiliar);


    if (parsetext( fp, "output_stations_print_rate", 'i',
		   &Param.theStationsPrintRate ) != 0) {
	solver_abort( fname, NULL,
		      "Error parsing output_planes_print_rate field from %s\n",
		      numericalin );
    }

    auxiliar    = (double*)malloc( sizeof(double) * Param.theNumberOfStations * 3 );
    Param.theStationX = (double*)malloc( sizeof(double) * Param.theNumberOfStations );
    Param.theStationY = (double*)malloc( sizeof(double) * Param.theNumberOfStations );
    Param.theStationZ = (double*)malloc( sizeof(double) * Param.theNumberOfStations );

    if (Param.theStationX == NULL || Param.theStationY == NULL || Param.theStationZ == NULL) {
	fprintf( stdout,
		 "Err alloc theStations arrays in output_stations_init" );
	fflush( stdout );
	MPI_Abort(MPI_COMM_WORLD, ERROR );
	exit( 1 );
    }

    if (parsedarray( fp, "output_stations", Param.theNumberOfStations * 3,
		     auxiliar ) != 0) {
	solver_abort (fname, NULL,
		      "Err parsing output_stations from %s\n", numericalin);
    }

    for (iStation = 0; iStation < Param.theNumberOfStations; iStation++) {
	lat    = auxiliar [ iStation * 3 ];
	lon    = auxiliar [ iStation * 3 +1 ];
	depth  = auxiliar [ iStation * 3 +2 ];
	coords = compute_domain_coords_linearinterp(lon,lat,
						    Param.theSurfaceCornersLong,
						    Param.theSurfaceCornersLat,
						    Param.theDomainY,Param.theDomainX);
	Param.theStationX [ iStation ] = coords.x[0];
	Param.theStationY [ iStation ] = coords.x[1];
	Param.theStationZ [ iStation ] = depth;

	if ( Param.includeBuildings == YES ) {
	    Param.theStationZ [ iStation ] += get_surface_shift();
	}
    }

    free( auxiliar );

    if ( parsetext(fp, "output_stations_directory",'s',Param.theStationsDirOut)!= 0)
	solver_abort (fname, NULL, "Error parsing fields from %s\n",
		      numericalin);

    return;
}


/**
 * Broadcast info about the stations.
 */
void
broadcast_stations_info()
{
    /*initialize the local structures */
    if ( Global.myID != 0 ) {
	Param.theStationX = (double*)malloc( sizeof(double) * Param.theNumberOfStations);
	Param.theStationY = (double*)malloc( sizeof(double) * Param.theNumberOfStations);
	Param.theStationZ = (double*)malloc( sizeof(double) * Param.theNumberOfStations);

	if (Param.theStationX == NULL ||  Param.theStationY == NULL || Param.theStationZ==NULL) {
	    solver_abort( "broadcast_stations_info", NULL,
			  "Error: Unable to create stations arrays" );
	}
    }

    MPI_Barrier( comm_solver );

    MPI_Bcast(Param.theStationX, Param.theNumberOfStations, MPI_DOUBLE, 0, comm_solver);
    MPI_Bcast(Param.theStationY, Param.theNumberOfStations, MPI_DOUBLE, 0, comm_solver);
    MPI_Bcast(Param.theStationZ, Param.theNumberOfStations, MPI_DOUBLE, 0, comm_solver);
    MPI_Bcast(&Param.theStationsPrintRate, 1, MPI_INT, 0, comm_solver);

    broadcast_char_array( Param.theStationsDirOut, sizeof(Param.theStationsDirOut), 0,
			  comm_solver );

    return;
}



/**
 * Prepare all the info every station needs once it is located in a processor
 */
void setup_stations_data()
{
    static char stationFile[256];

    int32_t    iStation, iLCStation = 0; /* LC local count */
    vector3D_t stationCoords;
    octant_t*  octant;

    /* look for the stations in the domain each processor has */
    for (iStation = 0; iStation < Param.theNumberOfStations; iStation++) {
        stationCoords.x[0] = Param.theStationX[iStation];
        stationCoords.x[1] = Param.theStationY[iStation];
        stationCoords.x[2] = Param.theStationZ[iStation];

        if (search_point( stationCoords, &octant ) == 1) {
            Param.myNumberOfStations++;
        }
    }

    /* allocate memory if necessary and generate the list of stations per
     * processor */
    if (Param.myNumberOfStations != 0) {
	monitor_print( "PE=%d local_stations=%d total_station_count=%d\n",
		       Global.myID, Param.myNumberOfStations, Param.theNumberOfStations );

	XMALLOC_VAR_N( Param.myStations, station_t, Param.myNumberOfStations );
    }

    for (iStation = 0; iStation < Param.theNumberOfStations; iStation++) {
	stationCoords.x[0] = Param.theStationX[iStation];
	stationCoords.x[1] = Param.theStationY[iStation];
	stationCoords.x[2] = Param.theStationZ[iStation];

	if (search_point( stationCoords, &octant ) == 1) {
	    Param.myStations[iLCStation].id = iStation;
	    Param.myStations[iLCStation].coords=stationCoords;
	    sprintf(stationFile, "%s/station.%d",Param.theStationsDirOut,iStation);
	    Param.myStations[iLCStation].fpoutputfile = hu_fopen( stationFile,"w" );
	    compute_csi_eta_dzeta( octant, Param.myStations[iLCStation].coords,
				   &(Param.myStations[iLCStation].localcoords),
				   Param.myStations[iLCStation].nodestointerpolate);

	    /*
	     * This section now enclosed in a DEBUG def because its information
	     * is only useful for debugging purposes and otherwise it just
	     * introduce noise to the post-processing.
	     */
#ifdef DEBUG
	    fprintf( Param.myStations[iLCStation].fpoutputfile,
		     "# Node identifiers:\n" );

	    int iNode;

	    for (iNode = 0; iNode < 8; iNode++) {
		fprintf( Param.myStations[iLCStation].fpoutputfile,
			 "#  %13" INT64_FMT "\n",
			 Global.myMesh->nodeTable[Param.myStations[iLCStation].nodestointerpolate[iNode]].gnid );
	    }
#endif /* DEBUG */

	    /*
	     * This is a one line heading for the station files. Spacing is
	     * such that it aligns with data.
	     *
	     * The lines after X and Y represent the actual orientation of the
	     * axes if one looks at the domain's surface on a screen. Zeta's dot
	     * means the Z axis goes in(+) and out(-) of the screen.
	     */

	    fputs( "#  Time(s)         X|(m)         Y-(m)         Z.(m)",
	            Param.myStations[iLCStation].fpoutputfile );

	    if ( ( Param.printStationVelocities    == YES ) ||
	         ( Param.printStationAccelerations == YES ) ) {
	        fputs( "       X|(m/s)       Y-(m/s)       Z.(m/s)",
	                Param.myStations[iLCStation].fpoutputfile );
	    }

            if ( Param.printStationAccelerations == YES ) {
                fputs( "      X|(m/s2)      Y-(m/s2)      Z.(m/s2)",
                        Param.myStations[iLCStation].fpoutputfile );
            }

            /*
	     * Additional headings for nonlinear data.
	     */
	    if ( Param.includeNonlinearAnalysis == YES ) {
	        fputs(  "    Epsilon_XX      Sigma_XX"
	                "    Epsilon_YY      Sigma_YY"
                        "    Epsilon_ZZ      Sigma_ZZ"
                        "    Epsilon_KK      Sigma_KK"
	                "    Epsilon_XY      Sigma_XY"
	                "    Epsilon_YZ      Sigma_YZ"
	                "    Epsilon_XZ      Sigma_XZ"
	                "        lambda            Fs"
	                "             k",
	                Param.myStations[iLCStation].fpoutputfile );
	    }

	    iLCStation += 1;
	}
    }

    free( Param.theStationX );
    free( Param.theStationY );
    free( Param.theStationZ );
}


/**
 * Interpolate the displacements for the stations.
 */
static int
interpolate_station_displacements( int32_t step )
{
    int iPhi;

    /* Auxiliary array to handle shape functions in a loop */
    double  xi[3][8]={ {-1,  1, -1,  1, -1,  1, -1, 1} ,
                       {-1, -1,  1,  1, -1, -1,  1, 1} ,
                       {-1, -1, -1, -1,  1,  1,  1, 1} };

    double     phi[8];
    double     dis_x, dis_y, dis_z;
    double     vel_x, vel_y, vel_z;
    double     acc_x, acc_y, acc_z;
    int32_t    iStation,nodesToInterpolate[8];;
    vector3D_t localCoords; /* convenient renaming */

    for (iStation=0;iStation<Param.myNumberOfStations; iStation++) {

        localCoords = Param.myStations[iStation].localcoords;

        for (iPhi=0; iPhi<8; iPhi++) {
            nodesToInterpolate[iPhi]
                    = Param.myStations[iStation].nodestointerpolate[iPhi];
        }

        /* Compute interpolation function (phi) for each node and
         * load the displacements
         */
        dis_x = 0;
        dis_y = 0;
        dis_z = 0;

        for (iPhi = 0; iPhi < 8; iPhi++) {
            phi[ iPhi ] = ( 1 + xi[0][iPhi]*localCoords.x[0] )
		                * ( 1 + xi[1][iPhi]*localCoords.x[1] )
		                * ( 1 + xi[2][iPhi]*localCoords.x[2] ) / 8;

            dis_x += phi[iPhi] * Global.mySolver->tm1[ nodesToInterpolate[iPhi] ].f[0];
            dis_y += phi[iPhi] * Global.mySolver->tm1[ nodesToInterpolate[iPhi] ].f[1];
            dis_z += phi[iPhi] * Global.mySolver->tm1[ nodesToInterpolate[iPhi] ].f[2];
        }

        double time = Param.theDeltaT * step;

        /*
         * Please DO NOT CHANGE the format for printing the displacements.
         * It has to be *this* one because it goes in hand with the printing
         * format for the nonlinear information.
         */
        fprintf( Param.myStations[iStation].fpoutputfile,
                 "\n%10.6f % 8e % 8e % 8e",
                 time, dis_x, dis_y, dis_z );

        /*
         * Addition for printing velocities on the fly
         */

        if ( ( Param.printStationVelocities    == YES ) ||
             ( Param.printStationAccelerations == YES ) ) {

            for (iPhi = 0; iPhi < 8; iPhi++) {

                phi[ iPhi ] = ( 1 + xi[0][iPhi]*localCoords.x[0] )
                                    * ( 1 + xi[1][iPhi]*localCoords.x[1] )
                                    * ( 1 + xi[2][iPhi]*localCoords.x[2] ) / 8;

                dis_x -= phi[iPhi] * Global.mySolver->tm2[ nodesToInterpolate[iPhi] ].f[0];
                dis_y -= phi[iPhi] * Global.mySolver->tm2[ nodesToInterpolate[iPhi] ].f[1];
                dis_z -= phi[iPhi] * Global.mySolver->tm2[ nodesToInterpolate[iPhi] ].f[2];
            }

            vel_x = dis_x / Param.theDeltaT;
            vel_y = dis_y / Param.theDeltaT;
            vel_z = dis_z / Param.theDeltaT;

            fprintf( Param.myStations[iStation].fpoutputfile,
                     " % 8e % 8e % 8e", vel_x, vel_y, vel_z );
        }

        /*
         * Addition for printing accelerations on the fly
         */

        if ( Param.printStationAccelerations == YES ) {

            for (iPhi = 0; iPhi < 8; iPhi++) {

                phi[ iPhi ] = ( 1 + xi[0][iPhi]*localCoords.x[0] )
                                            * ( 1 + xi[1][iPhi]*localCoords.x[1] )
                                            * ( 1 + xi[2][iPhi]*localCoords.x[2] ) / 8;

                dis_x -= phi[iPhi] * Global.mySolver->tm2[ nodesToInterpolate[iPhi] ].f[0];
                dis_y -= phi[iPhi] * Global.mySolver->tm2[ nodesToInterpolate[iPhi] ].f[1];
                dis_z -= phi[iPhi] * Global.mySolver->tm2[ nodesToInterpolate[iPhi] ].f[2];

                dis_x += phi[iPhi] * Global.mySolver->tm3[ nodesToInterpolate[iPhi] ].f[0];
                dis_y += phi[iPhi] * Global.mySolver->tm3[ nodesToInterpolate[iPhi] ].f[1];
                dis_z += phi[iPhi] * Global.mySolver->tm3[ nodesToInterpolate[iPhi] ].f[2];
            }

            acc_x = dis_x / Param.theDeltaTSquared;
            acc_y = dis_y / Param.theDeltaTSquared;
            acc_z = dis_z / Param.theDeltaTSquared;

            fprintf( Param.myStations[iStation].fpoutputfile,
                     " % 8e % 8e % 8e", acc_x, acc_y, acc_z );
        }

	/* TODO: Have this 10 as a parameter with a default value */
        if ( (step % (Param.theStationsPrintRate*10)) == 0 ) {
            fflush(Param.myStations[iStation].fpoutputfile);
        }
    }

    return 1;
}


/**
 * Init stations info and data structures
 */
void output_stations_init( const char* numericalin )
{
    if (Global.myID == 0) {
	read_stations_info( numericalin );
    }

    broadcast_stations_info();
    setup_stations_data();

    MPI_Barrier( comm_solver );

    return;
}



/**
 * \note This function should only be called by PE with rank 0.
 */
static int
load_output_parameters (const char* numericalin, output_parameters_t* params)
{
    FILE* fp;
    int   ret, value;
    char  filename[LINESIZE];

    assert (NULL != numericalin);
    assert (NULL != params);
    assert (Global.myID == 0);

     /* Read output parameters from numerical.in */
    fp = fopen (numericalin, "r");

    if (NULL == fp) {
	solver_abort ("load_output_parameters", "fopen", "numerical.in=\"%s\"",
		      numericalin);
    }

    params->do_output		= 0;
    params->parallel_output     = 0;
    params->output_displacement = 0;
    params->output_velocity     = 0;
    params->output_debug	= 0;

    params->displacement_filename = NULL;
    params->velocity_filename     = NULL;


    /* read parameters from configuration file */

    value = 0;
    ret = parsetext (fp, "output_parallel", 'i', &value);

    if (0 == ret && 0 != value) {
	value = 0;
	ret = parsetext (fp, "output_displacement", 'i', &value);

	if (0 == ret && 0 != value) { /* output_displacement = 1 in config */
	    ret = read_config_string (fp, "output_displacement_file",
				      filename, LINESIZE);

	    if (1 == ret && filename[0] != '\0') {
		params->displacement_filename = strdup (filename);
		params->output_displacement = 1;
	    } else {
		solver_abort ("load_output_parameters", NULL,
			      "Output displacement file name not specified in "
			      "numerical.in=\"%s\"",
			      numericalin);
	    }
	}

	value = 0;
	ret   = parsetext (fp, "output_velocity", 'i', &value);

	if (0 == ret && 0 != value) { /* output_displacement = 1 in config */
	    ret = read_config_string (fp, "output_velocity_file",
				      filename, LINESIZE);

	    if (1 == ret && filename[0] != '\0') {
		params->velocity_filename = strdup (filename);
		params->output_velocity = 1;
	    } else {
		solver_abort ("load_output_parameters", NULL,
			      "Output velocity file name not specified in "
			      "numerical.in=\"%s\"",
			      numericalin);
	    }
	}

	params->stats_filename = "output-stats.txt"; /* default value */

	ret = read_config_string (fp, "output_stats_file", filename, LINESIZE);

	if (1 == ret && filename[0] != '\0') {
	    params->stats_filename = strdup (filename);
	}

	params->debug_filename = "output-debug.txt"; /* default value */
	ret = read_config_string (fp, "output_debug_file", filename, LINESIZE);

	if (1 == ret && filename[0] != '\0') {
	    params->debug_filename = strdup (filename);
	}


	if (params->output_velocity || params->output_displacement) {
	    params->do_output = 1;
	}

	params->parallel_output = 1;

	ret = parsetext (fp, "output_debug", 'i', &value);
	if (0 == ret && 0 != value) { /* output_debug = 1 in config */
	    params->output_debug = 1;
	}
    }

    ret = 0;

    fclose (fp);

    return ret;
}



/**
 * Initialize output structures, including the opening of 4D output files.
 *
 * \param numericsin Name of the file with the solver and output parameters
 *	i.e., "numerical.in".
 * \param[out] params output parameters, including filenames.
 *
 * \pre The following global variables should be initialized:
 *	- Global.myID.
 *	- Global.theGroupSize.
 *
 * \post On a successful return, the output argument \c params will be
 *	properly initialized.  If the routine fails, the state of the
 *	\c param struct is undefined.
 *
 * \return 0 on success, -1 on error.
 */
static int
output_init_parameters (const char* numericalin, output_parameters_t* params)
{
    /* jc: this ugly #define here is because the catamount compiler does not
     * like static const  */
#define VALUES_COUNT    4
    int ret;
    int32_t values[VALUES_COUNT];
    off_t output_steps;

    /* sanity cleanup */
    memset (params, 0, sizeof (output_parameters_t));

    params->do_output		  = 0;
    params->displacement_filename = NULL;
    params->velocity_filename     = NULL;
    params->stats_filename	  = NULL;

    if (Global.myID == 0) {
	ret = load_output_parameters (numericalin, params);

	if (0 != ret) {
	    solver_abort ("output_init_parameters", NULL, NULL);
	    return -1;
	}
    }

    /* parameters that can be initialized from global variables */
    params->pe_id	   = Global.myID;
    params->pe_count       = Global.theGroupSize;
    params->total_nodes    = Global.theNTotal;
    params->total_elements = Global.theETotal;
    params->output_rate	   = Param.theRate;
    params->domain_x	   = Param.theDomainX;
    params->domain_y	   = Param.theDomainY;
    params->domain_z	   = Param.theDomainZ;
    params->mesh	   = Global.myMesh;
    params->solver	   = (solver_t*)Global.mySolver;
    params->delta_t	   = Param.theDeltaT;
    params->total_time_steps = Param.theTotalSteps;

    output_steps	   = (Param.theTotalSteps - 1) / Param.theRate + 1;


    values[0] = params->parallel_output;
    values[1] = params->output_displacement;
    values[2] = params->output_velocity;
    values[3] = params->output_debug;


    MPI_Bcast (values, VALUES_COUNT, MPI_INT, 0, comm_solver);
    MPI_Bcast (&params->total_nodes, 1, MPI_INT64, 0, comm_solver);

    params->parallel_output     = values[0];
    params->output_displacement = values[1];
    params->output_velocity	= values[2];
    params->output_debug	= values[3];
    params->output_size		= (output_steps * params->total_nodes
				   * sizeof(fvector_t) + sizeof(out_hdr_t));
    Global.theNTotal = params->total_nodes;


    if (params->parallel_output) {
	if (params->output_displacement) {
	    broadcast_string(&params->displacement_filename, 0,comm_solver);
	}

	if (params->output_velocity) {
	    broadcast_string( &params->velocity_filename, 0, comm_solver );
	}

	if (params->output_debug) {
	    broadcast_string( &params->debug_filename, 0, comm_solver );
	}

	/* set the expected file size */
	Param.the4DOutSize = params->output_size;
    }

    return 0;
#undef VALUES_COUNT
}


/**
 * Intialize parallel output structures according to config file
 * parameters.
 *
 * \note params parameter could be a local var instead, it doesn't need
 * to be global, since this is not really used after the initialization
 * except for the stats file name.
 *
 * \return 0 on success, -1 on error (probably aborts instead).
 */
static int
output_init( const char* numericalin, output_parameters_t* params )
{
    int ret = -1;

    assert (NULL != numericalin);
    assert (NULL != params);

    ret = output_init_parameters( numericalin, params );

    if (ret != 0) {
	return -1;
    }

    /* initialize structures, open files, etc */
    ret = output_init_state( params );

    /* these aren't needed anymore after this point */
    xfree_char( &params->displacement_filename );
    xfree_char( &params->velocity_filename );

    return ret;
}


static int
output_get_stats( void )
{
    output_stats_t disp_stats, vel_stats;
    int    ret      = 0;
    double avg_tput = 0;


    if (Param.theOutputParameters.parallel_output) {
	ret = output_collect_io_stats( Param.theOutputParameters.stats_filename,
				       &disp_stats, &vel_stats, Timer_Value("Total Wall Clock",0) );

	/* magic trick so print_timing_stat() prints something sensible
	 * for the 4D output time in the parallel case.
	 *
	 * if both displacement and velocity where written out, prefer
	 * the displacement stat.
	 */
	if (Param.theOutputParameters.output_velocity) {
	    avg_tput = vel_stats.tput_avg;
	}

	if (Param.theOutputParameters.output_displacement) {
	    avg_tput = disp_stats.tput_avg;
	}
    }

    return ret;
}



/**
 * Adjust the values of the properties (Vp, Vs, Rho) for the mesh elements.
 * Initial implementation (by Leo) querying the middle point.1D.
 * Modified implementation (Ricardo) querying the 27 points and averaging.
 *
 * \param cvm the material model database (CVM etree).
 */
static void
mesh_correct_properties( etree_t* cvm )
{
    elem_t*  elemp;
    edata_t* edata;
    int32_t  eindex;
    double   east_m, north_m, depth_m, VpVsRatio, RhoVpRatio;
    int	     res, iNorth, iEast, iDepth, numPoints = 3;
    double   vs, vp, rho;
    double   points[3];
    int32_t  lnid0;

    // INTRODUCE BKT MODEL

    double Qs, Qp, Qk, L, vs_vp_Ratio, vksquared, w;
    int index_Qs, index_Qk;
    int QTable_Size = (int)(sizeof(Global.theQTABLE)/( 6 * sizeof(double)));

    points[0] = 0.005;
    points[1] = 0.5;
    points[2] = 0.995;

    if (Global.myID == 0) {
        fprintf( stdout,"mesh_correct_properties  ... " );
        fflush( stdout );
    }

    /* iterate over mesh elements */
    for (eindex = 0; eindex < Global.myMesh->lenum; eindex++) {

        elemp = &Global.myMesh->elemTable[eindex];
        edata = (edata_t*)elemp->data;
        lnid0 = Global.myMesh->elemTable[eindex].lnid[0];

        if ( Param.includeBuildings == YES ) {
            if( bldgs_correctproperties( Global.myMesh, edata, lnid0) ) {
                continue;
            }
        }

        vp  = 0;
        vs  = 0;
        rho = 0;

        for (iNorth = 0; iNorth < numPoints; iNorth++) {

        	north_m = (Global.myMesh->ticksize) * (double)Global.myMesh->nodeTable[lnid0].x
        			+ edata->edgesize * points[iNorth] + Global.theXForMeshOrigin ;

        	for (iEast = 0; iEast < numPoints; iEast++) {

        		east_m = ( (Global.myMesh->ticksize)
        				* (double)Global.myMesh->nodeTable[lnid0].y
        				+ edata->edgesize * points[iEast] + Global.theYForMeshOrigin  );

        		for (iDepth = 0; iDepth < numPoints; iDepth++) {
        			cvmpayload_t g_props; /* ground properties record */

        			depth_m = ( (Global.myMesh->ticksize)
        					* (double)Global.myMesh->nodeTable[lnid0].z
        					+ edata->edgesize * points[iDepth] + Global.theZForMeshOrigin );

        			/* NOTE: If you want to see the carving process,
        			 *       activate this and comment the query below */
        			if ( Param.includeBuildings == YES ) {
        				//                        if ( depth_m < get_surface_shift() ) {
        				//                            g_props.Vp  = NAN;
        				//                            g_props.Vs  = NAN;
        				//                            g_props.rho = NAN;
        				//                        } else {
        				depth_m -= get_surface_shift();
        				//                            res = cvm_query( Global.theCVMEp, east_m, north_m,
        				//                                             depth_m, &g_props );
        				//                        }
        			}

        			res = cvm_query( Global.theCVMEp, east_m, north_m,
        					depth_m, &g_props );

        			if (res != 0) {
        				fprintf(stderr, "Cannot find the query point\n");
        				exit(1);
        			}

        			vp  += g_props.Vp;
        			vs  += g_props.Vs;
        			rho += g_props.rho;
                }
            }
        }

        edata->Vp  =  vp / 27;
        edata->Vs  =  vs / 27;
        edata->rho = rho / 27;

        /* Auxiliary ratios for adjustments */
        VpVsRatio  = edata->Vp  / edata->Vs;
        RhoVpRatio = edata->rho / edata->Vp;

        /* Adjust material properties according to the element size and
         * softening factor.
         *
         * A factor of 1 means perfect compliance between the mesh and the
         * elements' material properties resulting in strong changes to the
         * results. A factor of 4 tends to double the simulation delta_t
         * without affecting too much the results. Testing is needed but for
         * now I recommend factors > 4.
         */
        if ( Param.theSofteningFactor > 0 ) {

            double idealVs, factoredVs;

            idealVs    = edata->edgesize * Param.theFactor;
            factoredVs = idealVs * Param.theSofteningFactor;

            if ( edata->Vs > factoredVs ) {
                edata->Vs  = factoredVs;
                edata->Vp  = factoredVs * VpVsRatio;
                edata->rho = edata->Vp  * RhoVpRatio;
            }
        }

        /* Readjust Vs, Vp and Density according to VsCut */
        if ( edata->Vs < Param.theVsCut ) {
            edata->Vs  = Param.theVsCut;
            edata->Vp  = Param.theVsCut  * VpVsRatio;
            /* edata->rho = edata->Vp * RhoVpRatio; */ /* Discuss with Jacobo */
        }


        // IMPLEMENT BKT MODEL

        /* CALCULATE QUALITY FACTOR VALUES AND READ CORRESPONDING VISCOELASTICITY COEFFICIENTS FROM THE TABLE */

        	/* L IS THE COEFFICIENT DEFINED BY "SHEARER-2009" TO RELATE QK, QS AND QP */

        if(Param.theTypeOfDamping == BKT)
        {

            vksquared = edata->Vp * edata->Vp - 4. / 3. * edata->Vs * edata->Vs;
        	vs_vp_Ratio = edata->Vs / edata->Vp;
        	vs = edata->Vs * 0.001;
        	L = 4. / 3. * vs_vp_Ratio * vs_vp_Ratio;

          	//Qs = 0.02 * edata->Vs;

        	// Ricardo's Formula based on Brocher's paper (2008) on the subject. In the paper Qp = 2*Qs is given.
        	//TODO : Make sure Qp Qs relation is correct...

        	Qs = 10.5 + vs * (-16. + vs * (153. + vs * (-103. + vs * (34.7 + vs * (-5.29 + vs * 0.31)))));
        	Qp = 2. * Qs;

        	if (Param.useInfQk == YES) {
        	    Qk = 1000;
        	} else {
                Qk = (1. - L) / (1. / Qp - L / Qs);
        	}

<<<<<<< HEAD
        	// Enforce large Qk.
        	Qk = 1000.0;

=======
>>>>>>> fc6614f7
        	index_Qs = Search_Quality_Table(Qs, &(Global.theQTABLE[0][0]), QTable_Size);

//        	printf("Quality Factor Table\n Qs : %lf \n Vs : %lf\n",Qs,edata->Vs);

        	if(index_Qs == -2 || index_Qs >= QTable_Size)
        	{
        		fprintf(stderr,"Problem with the Quality Factor Table\n Qs : %lf \n Vs : %lf\n",Qs,edata->Vs);
        		exit(1);
        	}
        	else if(index_Qs == -1)
        	{
        		edata->a0_shear = 0;
        		edata->a1_shear = 0;
        		edata->g0_shear = 0;
        		edata->g1_shear = 0;
        		edata->b_shear  = 0;
        	}
        	else
        	{
        		edata->a0_shear = Global.theQTABLE[index_Qs][1];
        		edata->a1_shear = Global.theQTABLE[index_Qs][2];
        		edata->g0_shear = Global.theQTABLE[index_Qs][3];
        		edata->g1_shear = Global.theQTABLE[index_Qs][4];
        		edata->b_shear  = Global.theQTABLE[index_Qs][5];
        	}

        	index_Qk = Search_Quality_Table(Qk, &(Global.theQTABLE[0][0]), QTable_Size);

//        	printf("Quality Factor Table\n Qs : %lf \n Vs : %lf\n",Qs,edata->Vs);

        	if(index_Qk == -2 || index_Qk >= QTable_Size)
        	{
        		fprintf(stderr,"Problem with the Quality Factor Table\n Qk : %lf \n Vs : %lf\n",Qk,edata->Vs);
        		exit(1);
        	}
        	else if(index_Qk == -1)
        	{
        		edata->a0_kappa = 0;
        		edata->a1_kappa = 0;
        		edata->g0_kappa = 0;
        		edata->g1_kappa = 0;
        		edata->b_kappa  = 0;
        	}
        	else
        	{
        		edata->a0_kappa = Global.theQTABLE[index_Qk][1];
        		edata->a1_kappa = Global.theQTABLE[index_Qk][2];
        		edata->g0_kappa = Global.theQTABLE[index_Qk][3];
        		edata->g1_kappa = Global.theQTABLE[index_Qk][4];
        		edata->b_kappa  = Global.theQTABLE[index_Qk][5];
        	}

        	if(Param.theFreq_Vel != 0.)
        	{
        		w = Param.theFreq_Vel / Param.theFreq;

        		if ( (edata->a0_shear != 0) && (edata->a1_shear != 0) ) {
        		    double shear_vel_corr_factor;
        		    shear_vel_corr_factor = sqrt(1. - (edata->a0_shear * edata->g0_shear * edata->g0_shear / (edata->g0_shear * edata->g0_shear + w * w) + edata->a1_shear * edata->g1_shear * edata->g1_shear / (edata->g1_shear * edata->g1_shear + w * w)));
                    edata->Vs = shear_vel_corr_factor * edata->Vs;
        		}

        		if ( (edata->a0_kappa != 0) && (edata->a0_kappa != 0) ) {
        		    double kappa_vel_corr_factor;
        		    kappa_vel_corr_factor = sqrt(1. - (edata->a0_kappa * edata->g0_kappa * edata->g0_kappa / (edata->g0_kappa * edata->g0_kappa + w * w) + edata->a1_kappa * edata->g1_kappa * edata->g1_kappa / (edata->g1_kappa * edata->g1_kappa + w * w)));
                    edata->Vp = sqrt(kappa_vel_corr_factor * kappa_vel_corr_factor * vksquared + 4. / 3. * edata->Vs * edata->Vs);
        		}

        	}

        }


    }

    if (Global.myID == 0) {
        fputs( "done", stdout );
        fflush( stdout );
    }

}


/*** Program's standard entry point. ***/
int main( int argc, char** argv )
{

#ifdef DEBUG
    int32_t flag;
    MPI_Status status;
#endif /* DEBUG */

    /* MPI initialization */
    MPI_Init(&argc, &argv);
    Timer_Start("Total Wall Clock");
    MPI_Barrier(MPI_COMM_WORLD);
    MPI_Comm_rank(MPI_COMM_WORLD, &Global.myID);
    MPI_Comm_size(MPI_COMM_WORLD, &Global.theGroupSize);

    /* Make sure using correct input arguments */
    if (argc != 2) {
        if (Global.myID == 0) {
            fputs ( "Usage: psolve <parameters.in>\n", stderr);
        }
        MPI_Finalize();
        exit(1);
    }

    /*Read in and verify IO Pool Configuration */
    char * IO_PES_ENV_VAR;
    IO_PES_ENV_VAR = getenv("IO_PES");
    if (IO_PES_ENV_VAR==NULL)
        Param.IO_pool_pe_count = 0;
    else
        Param.IO_pool_pe_count = atoi(IO_PES_ENV_VAR);
    if (Param.IO_pool_pe_count >= Global.theGroupSize)
    {
        Param.IO_pool_pe_count = 0;
        if (Global.myID==0)
            printf("Warning: IO_PES too large.  Set to 0.\n");
    }

    /* Split off PEs into IO Pool */
    MPI_Comm_dup(MPI_COMM_WORLD, &comm_IO);
    int in_io_pool, color;
    Global.theGroupSize -= Param.IO_pool_pe_count;
    if (Global.myID >= Global.theGroupSize)
        in_io_pool = 1;
    else
        in_io_pool=0;
    if (in_io_pool)
        color = MPI_UNDEFINED;
    else
        color = 0;
    MPI_Comm_split(MPI_COMM_WORLD, color, Global.myID, &comm_solver);
    if (in_io_pool) {
        planes_IO_PES_main(Global.myID);
        goto IO_PES_REJOIN;
    }

    if (Global.myID == 0) {
        printf( "Starting psolve $Revision: 1.166 $ on %d PEs (%d IO Pool PEs).\n\n",
                Global.theGroupSize, Param.IO_pool_pe_count );
        fflush( stdout );
    }

    /* Read input parameters from file */
    read_parameters(argc, argv);

    /* Create and open database */
    open_cvmdb();

    /* Initialize nonlinear parameters */
    if ( Param.includeNonlinearAnalysis == YES ) {
        nonlinear_init(Global.myID, Param.parameters_input_file, Param.theDeltaT, Param.theEndT);
    }

    if ( Param.includeBuildings == YES ){
        bldgs_init( Global.myID, Param.parameters_input_file );
    }

    if ( Param.drmImplement == YES ){
    	Timer_Start("Init Drm Parameters");
    	Param.theDrmPart = drm_init(Global.myID, Param.parameters_input_file , Param.includeBuildings);
    	Timer_Stop("Init Drm Parameters");
    	Timer_Reduce("Init Drm Parameters", MAX | MIN | AVERAGE , comm_solver);
    }

    // INTRODUCE BKT MODEL
    /* Init Quality Factor Table */
    constract_Quality_Factor_Table();

    /* Generate, partition and output unstructured octree mesh */
    mesh_generate();

    if ( Param.includeBuildings == YES ){
        if ( get_fixedbase_flag() == YES ) {
            bldgs_fixedbase_init( Global.myMesh, Param.theEndT-Param.theStartT );
        }
        bldgs_finalize();
    }

    if ( Param.drmImplement == YES ) {
    	Timer_Start("Drm Init");
    	if ( Param.theDrmPart == PART0 ) {
    		find_drm_nodes(Global.myMesh, Global.myID, Param.parameters_input_file,
    				Global.myOctree->ticksize, Global.theGroupSize);
    	}
    	if (Param.theDrmPart == PART1) {
    		setup_drm_data(Global.myMesh, Global.myID, Global.theGroupSize);
    	}
    	if (Param.theDrmPart == PART2) {
    		proc_drm_elems(Global.myMesh, Global.myID, Global.theGroupSize, Param.theTotalSteps);
    	}
    	drm_stats(Global.myID, Global.theGroupSize, Global.theXForMeshOrigin,
    			 Global.theYForMeshOrigin, Global.theZForMeshOrigin);
    	Timer_Stop("Drm Init");
    	Timer_Reduce("Drm Init", MAX | MIN | AVERAGE , comm_solver);
    }

    if (Param.theMeshOutFlag && DO_OUTPUT) {
        mesh_output();
    }

    if ( Param.storeMeshCoordinatesForMatlab == YES ) {
        saveMeshCoordinatesForMatlab( Global.myMesh, Global.myID, Param.parameters_input_file,
				      Global.myOctree->ticksize,Param.theTypeOfDamping,Global.theXForMeshOrigin,
				      Global.theYForMeshOrigin,Global.theZForMeshOrigin, Param.includeBuildings);
    }

    Timer_Start("Mesh Stats Print");
    mesh_print_stat(Global.myOctree, Global.myMesh, Global.myID, Global.theGroupSize,
		    Param.theMeshStatFilename);
    Timer_Stop("Mesh Stats Print");
    Timer_Reduce("Mesh Stats Print", MAX | MIN, comm_solver);

    /* Initialize the output planes */
    if ( Param.theNumberOfPlanes != 0 ) {
        planes_setup(Global.myID, &Param.thePlanePrintRate, Param.IO_pool_pe_count,
		     Param.theNumberOfPlanes, Param.parameters_input_file, get_surface_shift(),
		     Param.theSurfaceCornersLong, Param.theSurfaceCornersLat,
		     Param.theDomainX, Param.theDomainY, Param.theDomainZ,
		     Param.planes_input_file);
    }

    if ( Param.theNumberOfStations !=0 ){
        output_stations_init(Param.parameters_input_file);
    }

    /* Initialize the solver, source and output structures */
    solver_init();
    Timer_Start("Solver Stats Print");
    solver_printstat( Global.mySolver );
    Timer_Stop("Solver Stats Print");
    Timer_Reduce("Solver Stats Print", MAX | MIN, comm_solver);

    /* Initialize nonlinear solver analysis structures */
    if ( Param.includeNonlinearAnalysis == YES ) {
        nonlinear_solver_init(Global.myID, Global.myMesh, Param.theDomainZ);
        if ( Param.theNumberOfStations !=0 ){
            nonlinear_stations_init(Global.myMesh, Param.myStations, Param.myNumberOfStations);
        }
        nonlinear_stats(Global.myID, Global.theGroupSize);
    }

    Timer_Start("Source Init");
    source_init(Param.parameters_input_file);
    Timer_Stop("Source Init");
    Timer_Reduce("Source Init", MAX | MIN, comm_solver);

    /* Mapping element indices for stiffness
     * This is for compatibility with nonlinear
     * \TODO a more clever way should be possible
     */
    stiffness_init(Global.myID, Global.myMesh);

    /* this is a little too late to check for output parameters,
     * but let's do this in the mean time
     */
    output_init (Param.parameters_input_file, &Param.theOutputParameters);

    /* Run the solver and output the results */
    MPI_Barrier(comm_solver);
    Timer_Start("Solver");
    solver_run();
    Timer_Stop("Solver");
    MPI_Barrier(comm_solver);

    if ( Param.includeNonlinearAnalysis == YES ) {
        nonlinear_yield_stats( Global.myMesh, Global.myID, Param.theTotalSteps,
			       Global.theGroupSize );
    }

    output_fini();

#ifdef DEBUG
    /* Does the OS page out my resident set ? */
    if ((Global.myID % PROCPERNODE) == 0) {
        /* system("ps xl"); */
    }

    /* Are there pending messages that I haven't processed */
    MPI_Iprobe(MPI_ANY_SOURCE, MPI_ANY_TAG, comm_solver, &flag, &status);
    if (flag != 0) {
        fprintf(stderr, "Thread %d: MPI error: unreceived incoming message\n",
                Global.myID);
    }
#endif /* DEBUG */

    local_finalize();

    output_get_stats();

    MPI_Barrier(comm_solver);
    Timer_Stop("Total Wall Clock");

    /* Print out the timing stat */
    if (Global.myID == 0) {
        print_timing_stat();
    }

    /* TODO: Think of a better place for this */
    if ( Param.includeNonlinearAnalysis == YES ) {
        if ( get_geostatic_total_time() > 0 ) {
            check_balance(Global.myID);
        }
    }

    /* Send a message to IO pool PEs to close output files and goto here */
    if (Param.theNumberOfPlanes != 0) {
        planes_close(Global.myID, Param.IO_pool_pe_count, Param.theNumberOfPlanes);
    }
    IO_PES_REJOIN:

    MPI_Finalize();

    return 0;
}<|MERGE_RESOLUTION|>--- conflicted
+++ resolved
@@ -7178,12 +7178,6 @@
                 Qk = (1. - L) / (1. / Qp - L / Qs);
         	}
 
-<<<<<<< HEAD
-        	// Enforce large Qk.
-        	Qk = 1000.0;
-
-=======
->>>>>>> fc6614f7
         	index_Qs = Search_Quality_Table(Qs, &(Global.theQTABLE[0][0]), QTable_Size);
 
 //        	printf("Quality Factor Table\n Qs : %lf \n Vs : %lf\n",Qs,edata->Vs);
